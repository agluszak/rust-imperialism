--- conflicted
+++ resolved
@@ -25,7 +25,7 @@
     for event in hire_events.read() {
         let nation_entity = event.nation.entity();
 
-        let Ok((capital, _nation_id)) = capitals.get(nation_entity) else {
+        let Ok((capital, nation_id)) = capitals.get(nation_entity) else {
             info!(
                 "Cannot hire {:?} for {:?}: no capital found",
                 event.kind, nation_entity
@@ -66,13 +66,8 @@
             kind: event.kind,
             position: spawn_pos,
             owner: nation_entity,
-<<<<<<< HEAD
             owner_id: *nation_id,
             civilian_id,
-            selected: false,
-=======
-
->>>>>>> 7a989b49
             has_moved: false,
         });
 
