--- conflicted
+++ resolved
@@ -29,15 +29,10 @@
 
 impl Plugin for CivilianPlugin {
     fn build(&self, app: &mut App) {
-<<<<<<< HEAD
         app.init_resource::<crate::civilians::types::ProspectingKnowledge>()
             .add_message::<SelectCivilian>()
-            .add_message::<GiveCivilianOrder>()
-=======
-        app.add_message::<SelectCivilian>()
             .add_message::<CivilianCommand>()
             .add_message::<CivilianCommandRejected>()
->>>>>>> 94bd52cc
             .add_message::<DeselectCivilian>()
             .add_message::<DeselectAllCivilians>()
             .add_message::<RescindOrders>()
