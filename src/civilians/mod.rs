use bevy::prelude::*;

use crate::turn_system::{PlayerTurnSet, TurnPhase};

// Re-exports for public API
pub use crate::messages::civilians::{
    CivilianCommand, CivilianCommandError, CivilianCommandRejected, HireCivilian,
};
pub use commands::*;
pub use jobs::{advance_civilian_jobs, complete_improvement_jobs, reset_civilian_actions};
pub use types::*;

// Module declarations
pub mod commands;
pub mod engineering;
pub mod hiring;
pub mod jobs;
pub mod order_validation;
pub mod rendering;
pub mod systems;
pub mod types;
pub mod ui_components;

#[cfg(test)]
mod tests;

#[cfg(test)]
mod player_ownership_test;

// No private imports needed - using fully qualified paths in plugin registration

/// System set for civilian job processing during turn start.
/// Runs within PlayerTurnSet::Maintenance.
#[derive(SystemSet, Debug, Hash, PartialEq, Eq, Clone)]
pub enum CivilianJobSet {
    /// Advance job timers (decrement turns_remaining)
    Advance,
    /// Complete jobs that finished (turns_remaining == 0)
    Complete,
    /// Reset civilian movement flags for new turn
    Reset,
}

/// Core civilian gameplay plugin (logic, no rendering).
/// Use this in headless tests.
pub struct CivilianPlugin;

impl Plugin for CivilianPlugin {
    fn build(&self, app: &mut App) {
        // Configure civilian job set ordering
        app.configure_sets(
            OnEnter(TurnPhase::PlayerTurn),
            (
                CivilianJobSet::Advance,
                CivilianJobSet::Complete,
                CivilianJobSet::Reset,
            )
                .chain()
                .in_set(PlayerTurnSet::Maintenance),
        );

        app.init_resource::<crate::civilians::types::ProspectingKnowledge>()
<<<<<<< HEAD
            .init_resource::<crate::civilians::types::NextCivilianId>()
=======
            .init_resource::<SelectedCivilian>()
>>>>>>> 7a989b49
            .add_message::<SelectCivilian>()
            .add_message::<CivilianCommand>()
            .add_message::<CivilianCommandRejected>()
            .add_message::<DeselectCivilian>()
            .add_message::<RescindOrders>()
            .add_message::<HireCivilian>()
            // Selection handler runs always to react to events immediately
            .add_systems(
                Update,
                (
                    systems::handle_civilian_selection,
                    systems::handle_deselect_key,
                    systems::handle_deselection,
                ),
            )
            .add_systems(
                Update,
                hiring::spawn_hired_civilian.run_if(in_state(crate::ui::menu::AppState::InGame)),
            )
            .add_systems(
                Update,
                systems::handle_rescind_orders
                    .before(systems::handle_civilian_commands)
                    .run_if(in_state(crate::ui::mode::GameMode::Map)),
            )
            .add_systems(
                Update,
                (
                    systems::handle_civilian_commands,
                    // Apply deferred commands so CivilianOrder is visible to execution systems
                    bevy::ecs::schedule::ApplyDeferred,
                    systems::execute_move_orders,
                    systems::execute_skip_and_sleep_orders,
                    engineering::execute_engineer_orders,
                    engineering::execute_prospector_orders,
                    engineering::execute_civilian_improvement_orders,
                    ui_components::update_civilian_orders_ui,
                    ui_components::update_rescind_orders_ui,
                )
                    .chain()
                    .run_if(in_state(crate::ui::mode::GameMode::Map)),
            );

        // ====================================================================
        // Turn-based systems (run once on PlayerTurn entry)
        // ====================================================================
        // Order: advance first (decrements counter), then complete (checks for 0 and applies effect)
        // The advance system removes CivilianJob via deferred commands, so complete must see it
        // before the removal is applied

        app.add_systems(
            OnEnter(TurnPhase::PlayerTurn),
            jobs::advance_civilian_jobs.in_set(CivilianJobSet::Advance),
        );

        app.add_systems(
            OnEnter(TurnPhase::PlayerTurn),
            jobs::complete_improvement_jobs.in_set(CivilianJobSet::Complete),
        );

        app.add_systems(
            OnEnter(TurnPhase::PlayerTurn),
            jobs::reset_civilian_actions.in_set(CivilianJobSet::Reset),
        );
    }
}

/// Civilian rendering plugin (sprites and visual updates).
/// Requires AssetServer and should not be added in headless tests.
pub struct CivilianRenderingPlugin;

impl Plugin for CivilianRenderingPlugin {
    fn build(&self, app: &mut App) {
        app.add_systems(
            Update,
            (
                rendering::render_civilian_visuals,
                rendering::update_civilian_visual_colors,
            )
                .chain()
                .run_if(in_state(crate::ui::mode::GameMode::Map)),
        );
    }
}<|MERGE_RESOLUTION|>--- conflicted
+++ resolved
@@ -60,11 +60,8 @@
         );
 
         app.init_resource::<crate::civilians::types::ProspectingKnowledge>()
-<<<<<<< HEAD
             .init_resource::<crate::civilians::types::NextCivilianId>()
-=======
             .init_resource::<SelectedCivilian>()
->>>>>>> 7a989b49
             .add_message::<SelectCivilian>()
             .add_message::<CivilianCommand>()
             .add_message::<CivilianCommandRejected>()
