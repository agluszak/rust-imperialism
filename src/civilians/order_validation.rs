use bevy::prelude::*;
use bevy_ecs_tilemap::prelude::{TilePos, TileStorage, TilemapSize};

use crate::civilians::types::{
    Civilian, CivilianJob, CivilianKind, CivilianOrder, CivilianOrderKind,
};
use crate::map::province::{Province, TileProvince};
use crate::messages::civilians::CivilianCommandError;

/// Returns true if the tile at `tile_pos` is owned by `nation_entity`.
/// Returns false if the position is out of bounds or not owned.
pub fn tile_owned_by_nation(
    tile_pos: TilePos,
    nation_entity: Entity,
    tile_storage: &TileStorage,
    map_size: TilemapSize,
    tile_provinces: &Query<&TileProvince>,
    provinces: &Query<&Province>,
) -> bool {
    // Bounds check to prevent panic in TileStorage::get
    if tile_pos.x >= map_size.x || tile_pos.y >= map_size.y {
        return false;
    }

    if let Some(tile_entity) = tile_storage.get(&tile_pos)
        && let Ok(tile_province) = tile_provinces.get(tile_entity)
    {
        for province in provinces.iter() {
            if province.id == tile_province.province_id {
                return province.owner == Some(nation_entity);
            }
        }
    }
    false
}

pub fn validate_command(
    civilian: &Civilian,
    job: Option<&CivilianJob>,
    existing_order: Option<&CivilianOrder>,
    order: &CivilianOrderKind,
    tile_storage: Option<&TileStorage>,
    map_size: TilemapSize,
    tile_provinces: &Query<&TileProvince>,
    provinces: &Query<&Province>,
) -> Result<(), CivilianCommandError> {
    if job.is_some() {
        return Err(CivilianCommandError::AlreadyHasJob);
    }

    if existing_order.is_some() {
        return Err(CivilianCommandError::AlreadyActed);
    }

    let storage = tile_storage.ok_or(CivilianCommandError::MissingTileStorage)?;

    match order {
        CivilianOrderKind::Move { to } => {
            storage
                .get(to)
                .ok_or(CivilianCommandError::MissingTargetTile(*to))?;
            if !tile_owned_by_nation(
                *to,
                civilian.owner,
                storage,
                map_size,
                tile_provinces,
                provinces,
            ) {
                return Err(CivilianCommandError::TargetTileUnowned);
            }
            Ok(())
        }
        CivilianOrderKind::BuildRail { to } => {
            require_engineer(civilian)?;
            storage
                .get(to)
                .ok_or(CivilianCommandError::MissingTargetTile(*to))?;
            ensure_current_tile_owned(civilian, storage, map_size, tile_provinces, provinces)?;
            if !tile_owned_by_nation(
                *to,
                civilian.owner,
                storage,
                map_size,
                tile_provinces,
                provinces,
            ) {
                return Err(CivilianCommandError::TargetTileUnowned);
            }
            Ok(())
        }
        CivilianOrderKind::BuildDepot | CivilianOrderKind::BuildPort => {
            require_engineer(civilian)?;
            ensure_current_tile_owned(civilian, storage, map_size, tile_provinces, provinces)
        }
        CivilianOrderKind::SkipTurn | CivilianOrderKind::Sleep => Ok(()), // No validation needed
        CivilianOrderKind::Prospect { to } => {
            if civilian.kind != CivilianKind::Prospector {
                return Err(CivilianCommandError::RequiresProspector);
            }
            storage
                .get(to)
                .ok_or(CivilianCommandError::MissingTargetTile(*to))?;
            if !tile_owned_by_nation(
                *to,
                civilian.owner,
                storage,
                map_size,
                tile_provinces,
                provinces,
            ) {
                return Err(CivilianCommandError::TargetTileUnowned);
            }
            Ok(())
        }
        CivilianOrderKind::Mine { to } => {
            if civilian.kind != CivilianKind::Miner {
                return Err(CivilianCommandError::RequiresImprover);
            }
            storage
                .get(to)
                .ok_or(CivilianCommandError::MissingTargetTile(*to))?;
            if !tile_owned_by_nation(
                *to,
                civilian.owner,
                storage,
                map_size,
                tile_provinces,
                provinces,
            ) {
                return Err(CivilianCommandError::TargetTileUnowned);
            }
            Ok(())
        }
        CivilianOrderKind::ImproveTile { to }
        | CivilianOrderKind::BuildFarm { to }
        | CivilianOrderKind::BuildOrchard { to } => {
            if !matches!(
                civilian.kind,
                CivilianKind::Farmer
                    | CivilianKind::Rancher
                    | CivilianKind::Forester
                    | CivilianKind::Driller
                    | CivilianKind::Miner
            ) {
                return Err(CivilianCommandError::RequiresImprover);
            }
            storage
                .get(to)
                .ok_or(CivilianCommandError::MissingTargetTile(*to))?;
            if !tile_owned_by_nation(
                *to,
                civilian.owner,
                storage,
                map_size,
                tile_provinces,
                provinces,
            ) {
                return Err(CivilianCommandError::TargetTileUnowned);
            }
            Ok(())
        }
    }
}

fn ensure_current_tile_owned(
    civilian: &Civilian,
    storage: &TileStorage,
    map_size: TilemapSize,
    tile_provinces: &Query<&TileProvince>,
    provinces: &Query<&Province>,
) -> Result<(), CivilianCommandError> {
    if !tile_owned_by_nation(
        civilian.position,
        civilian.owner,
        storage,
        map_size,
        tile_provinces,
        provinces,
    ) {
        return Err(CivilianCommandError::CurrentTileUnowned);
    }
    Ok(())
}

fn require_engineer(civilian: &Civilian) -> Result<(), CivilianCommandError> {
    if civilian.kind != CivilianKind::Engineer {
        return Err(CivilianCommandError::RequiresEngineer);
    }
    Ok(())
}

#[cfg(test)]
mod tests {
    use crate::civilians::*;
    use bevy::ecs::system::SystemState;
    use bevy::prelude::{Entity, World};
    use bevy_ecs_tilemap::prelude::{TilePos, TileStorage, TilemapSize};

    use crate::civilians::order_validation::validate_command;
    use crate::map::province::{Province, ProvinceId, TileProvince};

    #[test]
    fn rejects_mismatched_kind() {
        let mut world = World::new();
        let map_size = TilemapSize { x: 4, y: 4 };
        let mut storage = TileStorage::empty(map_size);
        let province_id = ProvinceId(1);
        world.spawn(Province {
            id: province_id,
            owner: Some(Entity::PLACEHOLDER),
            tiles: vec![],
            city_tile: TilePos { x: 0, y: 0 },
        });
        let tile_entity = world.spawn(TileProvince { province_id }).id();
        let tile_pos = TilePos { x: 1, y: 1 };
        storage.set(&tile_pos, tile_entity);
        let storage_entity = world.spawn(storage).id();

        let civilian = Civilian {
            kind: CivilianKind::Prospector,
            position: tile_pos,
            owner: Entity::PLACEHOLDER,
<<<<<<< HEAD
            owner_id: NationId(0),
            civilian_id: CivilianId(0),
            selected: false,
=======

>>>>>>> 7a989b49
            has_moved: false,
        };

        let order = CivilianOrderKind::BuildDepot;

        let mut state: SystemState<(Query<&TileStorage>, Query<&TileProvince>, Query<&Province>)> =
            SystemState::new(&mut world);
        let (storage_query, tile_provinces, provinces) = state.get(&world);
        let storage = storage_query
            .get(storage_entity)
            .expect("missing tile storage");

        let result = validate_command(
            &civilian,
            None,
            None,
            &order,
            Some(storage),
            map_size,
            &tile_provinces,
            &provinces,
        );

        assert_eq!(result, Err(CivilianCommandError::RequiresEngineer));
    }
}<|MERGE_RESOLUTION|>--- conflicted
+++ resolved
@@ -221,13 +221,8 @@
             kind: CivilianKind::Prospector,
             position: tile_pos,
             owner: Entity::PLACEHOLDER,
-<<<<<<< HEAD
-            owner_id: NationId(0),
+            owner_id: crate::economy::nation::NationId(1),
             civilian_id: CivilianId(0),
-            selected: false,
-=======
-
->>>>>>> 7a989b49
             has_moved: false,
         };
 
