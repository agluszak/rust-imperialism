--- conflicted
+++ resolved
@@ -29,12 +29,8 @@
             kind: CivilianKind::Engineer,
             position: TilePos { x: 0, y: 0 },
             owner: enemy_nation_entity,
-<<<<<<< HEAD
-            owner_id: NationId(2),
-            civilian_id: CivilianId(0),
-            selected: false,
-=======
->>>>>>> 7a989b49
+            owner_id: NationId(1),
+            civilian_id: CivilianId(0),
             has_moved: false,
         })
         .id();
@@ -91,12 +87,8 @@
             kind: CivilianKind::Engineer,
             position: TilePos { x: 0, y: 0 },
             owner: player_nation_entity,
-<<<<<<< HEAD
-            owner_id: NationId(1),
-            civilian_id: CivilianId(0),
-            selected: false,
-=======
->>>>>>> 7a989b49
+            owner_id: NationId(1),
+            civilian_id: CivilianId(0),
             has_moved: false,
         })
         .id();
@@ -153,12 +145,8 @@
             kind: CivilianKind::Engineer,
             position: TilePos { x: 0, y: 0 },
             owner: player_nation_entity,
-<<<<<<< HEAD
-            owner_id: NationId(1),
-            civilian_id: CivilianId(0),
-            selected: true, // Already selected
-=======
->>>>>>> 7a989b49
+            owner_id: NationId(1),
+            civilian_id: CivilianId(0),
             has_moved: false,
         })
         .id();
@@ -169,12 +157,8 @@
             kind: CivilianKind::Prospector,
             position: TilePos { x: 1, y: 1 },
             owner: player_nation_entity,
-<<<<<<< HEAD
-            owner_id: NationId(1),
-            civilian_id: CivilianId(0),
-            selected: false,
-=======
->>>>>>> 7a989b49
+            owner_id: NationId(1),
+            civilian_id: CivilianId(0),
             has_moved: false,
         })
         .id();
