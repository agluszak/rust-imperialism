--- conflicted
+++ resolved
@@ -1,10 +1,7 @@
 use bevy::ecs::message::MessageWriter;
 use bevy::prelude::*;
-<<<<<<< HEAD
 use big_brain::prelude::*;
-=======
 use std::collections::HashMap;
->>>>>>> 5485d0a4
 
 use crate::ai::markers::AiNation;
 use crate::civilians::Civilian;
@@ -12,15 +9,10 @@
 use crate::economy::allocation_systems;
 use crate::economy::goods::Good;
 use crate::economy::market::{MARKET_RESOURCES, MarketPriceModel, MarketVolume};
-<<<<<<< HEAD
 use crate::economy::production::{BuildingKind, Buildings};
 use crate::economy::{Allocations, EconomySet, NationHandle, NationInstance, Stockpile, Treasury};
-use crate::messages::{AdjustMarketOrder, AdjustProduction, MarketInterest};
+use crate::messages::{AdjustMarketOrder, AdjustProduction, HireCivilian, MarketInterest};
 use crate::turn_system::{TurnPhase, TurnSystem};
-=======
-use crate::economy::{Allocations, EconomySet, NationHandle, NationId, Stockpile, Treasury};
-use crate::messages::{AdjustMarketOrder, HireCivilian, MarketInterest};
->>>>>>> 5485d0a4
 use crate::ui::menu::AppState;
 
 const BUY_SHORTAGE_THRESHOLD: u32 = 2;
@@ -52,7 +44,6 @@
     fn build(&self, app: &mut App) {
         app.add_systems(
             Update,
-<<<<<<< HEAD
             initialize_ai_economy_thinkers
                 .run_if(in_state(AppState::InGame))
                 .in_set(EconomySet),
@@ -84,7 +75,60 @@
                 .before(allocation_systems::apply_production_adjustments)
                 .before(allocation_systems::apply_market_order_adjustments)
                 .in_set(EconomySet),
+        )
+        .add_systems(
+            Update,
+            plan_ai_civilian_hiring
+                .in_set(EconomySet)
+                .run_if(in_state(AppState::InGame))
+                .run_if(enemy_turn_active),
         );
+    }
+}
+
+fn plan_ai_civilian_hiring(
+    mut writer: MessageWriter<HireCivilian>,
+    ai_nations: Query<(&NationHandle, &Treasury), With<AiNation>>,
+    civilians: Query<&Civilian>,
+) {
+    let mut counts: HashMap<Entity, HashMap<CivilianKind, u32>> = HashMap::new();
+    for civilian in civilians.iter() {
+        counts
+            .entry(civilian.owner)
+            .or_default()
+            .entry(civilian.kind)
+            .and_modify(|count| *count += 1)
+            .or_insert(1);
+    }
+
+    for (handle, treasury) in ai_nations.iter() {
+        let nation = handle.instance();
+        let mut remaining_cash = treasury.available();
+        let mut hires_this_turn = 0;
+        let nation_counts = counts.get(&nation.entity());
+
+        for &(kind, target) in AI_CIVILIAN_TARGETS {
+            if hires_this_turn >= AI_CIVILIAN_MAX_HIRES_PER_TURN {
+                break;
+            }
+
+            let current = nation_counts
+                .and_then(|entries| entries.get(&kind))
+                .copied()
+                .unwrap_or(0);
+            if current >= target {
+                continue;
+            }
+
+            let cost = kind.hiring_cost();
+            if remaining_cash < cost {
+                break;
+            }
+
+            writer.write(HireCivilian { nation, kind });
+            remaining_cash -= cost;
+            hires_this_turn += 1;
+        }
     }
 }
 
@@ -143,80 +187,6 @@
     mut scores: Query<
         (&Actor, &mut Score, &AiEconomyBrain, &ScorerSpan),
         With<ShouldPlanBuildings>,
-=======
-            (
-                plan_ai_market_orders
-                    .in_set(EconomySet)
-                    .run_if(in_state(AppState::InGame))
-                    .run_if(enemy_turn_entered)
-                    .before(allocation_systems::apply_market_order_adjustments),
-                plan_ai_civilian_hiring
-                    .in_set(EconomySet)
-                    .run_if(in_state(AppState::InGame))
-                    .run_if(enemy_turn_entered),
-            ),
-        );
-    }
-}
-
-fn plan_ai_civilian_hiring(
-    mut writer: MessageWriter<HireCivilian>,
-    ai_nations: Query<(&NationHandle, &Treasury), With<AiNation>>,
-    civilians: Query<&Civilian>,
-) {
-    let mut counts: HashMap<Entity, HashMap<CivilianKind, u32>> = HashMap::new();
-    for civilian in civilians.iter() {
-        counts
-            .entry(civilian.owner)
-            .or_default()
-            .entry(civilian.kind)
-            .and_modify(|count| *count += 1)
-            .or_insert(1);
-    }
-
-    for (handle, treasury) in ai_nations.iter() {
-        let nation = handle.instance();
-        let mut remaining_cash = treasury.available();
-        let mut hires_this_turn = 0;
-        let nation_counts = counts.get(&nation.entity());
-
-        for &(kind, target) in AI_CIVILIAN_TARGETS {
-            if hires_this_turn >= AI_CIVILIAN_MAX_HIRES_PER_TURN {
-                break;
-            }
-
-            let current = nation_counts
-                .and_then(|entries| entries.get(&kind))
-                .copied()
-                .unwrap_or(0);
-            if current >= target {
-                continue;
-            }
-
-            let cost = kind.hiring_cost();
-            if remaining_cash < cost {
-                break;
-            }
-
-            writer.write(HireCivilian { nation, kind });
-            remaining_cash -= cost;
-            hires_this_turn += 1;
-        }
-    }
-}
-
-fn plan_ai_market_orders(
-    mut writer: MessageWriter<AdjustMarketOrder>,
-    ai_nations: Query<
-        (
-            &NationHandle,
-            &NationId,
-            &Allocations,
-            &Stockpile,
-            &Treasury,
-        ),
-        With<AiNation>,
->>>>>>> 5485d0a4
     >,
 ) {
     for (_, mut score, brain, span) in &mut scores {
@@ -531,21 +501,7 @@
 
 #[cfg(test)]
 mod tests {
-<<<<<<< HEAD
     use super::*;
-    use bevy::prelude::World;
-
-    use crate::economy::goods::Good;
-    use crate::economy::market::MarketPriceModel;
-    use crate::economy::nation::{NationId, NationInstance};
-    use crate::economy::production::Buildings;
-    use crate::economy::stockpile::Stockpile;
-    use crate::economy::treasury::Treasury;
-    use crate::messages::MarketInterest;
-
-    fn nation_instance(world: &World, entity: Entity) -> NationInstance {
-        NationInstance::from_entity(world.entity(entity)).unwrap()
-=======
     use bevy::ecs::message::MessageReader;
     use bevy::ecs::system::{RunSystemOnce, SystemState};
     use bevy::prelude::{App, Entity, World};
@@ -554,18 +510,19 @@
     use crate::ai::markers::AiNation;
     use crate::ai::trade::{
         AI_CIVILIAN_TARGETS, SELL_MAX_PER_GOOD, SELL_RESERVE, plan_ai_civilian_hiring,
-        plan_ai_market_orders,
     };
     use crate::civilians::Civilian;
-    use crate::economy::{
-        allocation::Allocations,
-        goods::Good,
-        market::MarketPriceModel,
-        nation::{NationHandle, NationId, NationInstance},
-        stockpile::Stockpile,
-        treasury::Treasury,
-    };
-    use crate::messages::{AdjustMarketOrder, HireCivilian, MarketInterest};
+    use crate::economy::goods::Good;
+    use crate::economy::market::MarketPriceModel;
+    use crate::economy::nation::{NationHandle, NationId, NationInstance};
+    use crate::economy::production::Buildings;
+    use crate::economy::stockpile::Stockpile;
+    use crate::economy::treasury::Treasury;
+    use crate::messages::{HireCivilian, MarketInterest};
+
+    fn nation_instance(world: &World, entity: Entity) -> NationInstance {
+        NationInstance::from_entity(world.entity(entity)).unwrap()
+    }
 
     fn spawn_ai_nation(app: &mut App) -> Entity {
         let entity = app
@@ -585,18 +542,6 @@
         entity
     }
 
-    fn drain_orders(world: &mut World) -> Vec<AdjustMarketOrder> {
-        let mut state: SystemState<MessageReader<AdjustMarketOrder>> = SystemState::new(world);
-        let mut reader = state.get_mut(world);
-        let mut orders = Vec::new();
-        for msg in reader.read() {
-            orders.push(*msg);
-        }
-        state.apply(world);
-        orders
->>>>>>> 5485d0a4
-    }
-
     fn drain_hires(world: &mut World) -> Vec<HireCivilian> {
         let mut state: SystemState<MessageReader<HireCivilian>> = SystemState::new(world);
         let mut reader = state.get_mut(world);
@@ -609,27 +554,10 @@
     }
 
     #[test]
-<<<<<<< HEAD
     fn production_plan_targets_shortages() {
         let mut world = World::new();
         let nation = world.spawn(NationId(7)).id();
         let instance = nation_instance(&world, nation);
-=======
-    fn issues_buy_interest_for_shortages() {
-        let mut app = App::new();
-        app.add_message::<AdjustMarketOrder>();
-        app.add_message::<HireCivilian>();
-        app.insert_resource(MarketPriceModel::default());
-
-        let nation = spawn_ai_nation(&mut app);
-        {
-            let world = app.world_mut();
-            world
-                .get_mut::<Stockpile>(nation)
-                .unwrap()
-                .add(Good::Grain, 1);
-        }
->>>>>>> 5485d0a4
 
         let buildings = Buildings::with_all_initial();
         let stockpile = Stockpile::default();
@@ -645,7 +573,6 @@
     }
 
     #[test]
-<<<<<<< HEAD
     fn market_orders_request_buy_when_short() {
         let mut world = World::new();
         let nation = world.spawn(NationId(1)).id();
@@ -656,20 +583,6 @@
         let allocations = Allocations::default();
         let treasury = Treasury::new(1_000);
         let pricing = MarketPriceModel::default();
-=======
-    fn issues_sell_orders_for_surplus() {
-        let mut app = App::new();
-        app.add_message::<AdjustMarketOrder>();
-        app.add_message::<HireCivilian>();
-        app.insert_resource(MarketPriceModel::default());
-
-        let nation = spawn_ai_nation(&mut app);
-        {
-            let world = app.world_mut();
-            let mut stockpile = world.get_mut::<Stockpile>(nation).unwrap();
-            stockpile.add(Good::Coal, SELL_RESERVE + SELL_MAX_PER_GOOD + 2);
-        }
->>>>>>> 5485d0a4
 
         let orders =
             evaluate_market_orders(instance, &allocations, &stockpile, &treasury, &pricing);
@@ -700,26 +613,10 @@
     }
 
     #[test]
-<<<<<<< HEAD
     fn market_orders_clear_buy_interest_when_broke() {
         let mut world = World::new();
         let nation = world.spawn(NationId(3)).id();
         let instance = nation_instance(&world, nation);
-=======
-    fn clears_buy_interest_when_broke() {
-        let mut app = App::new();
-        app.add_message::<AdjustMarketOrder>();
-        app.add_message::<HireCivilian>();
-        app.insert_resource(MarketPriceModel::default());
-
-        let nation = spawn_ai_nation(&mut app);
-        {
-            let world = app.world_mut();
-            world.get_mut::<Treasury>(nation).unwrap().subtract(1_000);
-            let mut allocations = world.get_mut::<Allocations>(nation).unwrap();
-            allocations.market_buys.insert(Good::Fish);
-        }
->>>>>>> 5485d0a4
 
         let stockpile = Stockpile::default();
         let mut allocations = Allocations::default();
