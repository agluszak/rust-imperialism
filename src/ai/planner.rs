//! Nation-level AI planning.
//!
//! This module generates goals for each AI nation based on their current state.
//! Goals are prioritized and then assigned to civilians or executed directly.

use bevy::prelude::*;
use bevy_ecs_tilemap::prelude::TilePos;
use std::collections::HashMap;

use crate::map::tile_pos::TilePosExt;

use crate::ai::snapshot::{AiSnapshot, NationSnapshot, resource_target_days};
use crate::civilians::types::CivilianKind;
use crate::economy::goods::Good;
use crate::economy::market::MARKET_RESOURCES;

/// A goal that a nation wants to accomplish.
#[derive(Debug, Clone)]
pub enum NationGoal {
    /// Buy a resource from the market.
    BuyResource { good: Good, qty: u32, priority: f32 },
    /// Sell excess resources on the market.
    SellResource { good: Good, qty: u32, priority: f32 },
    /// Build a depot on a resource tile.
    BuildDepotAt { tile: TilePos, priority: f32 },
    /// Connect an unconnected depot to the rail network.
    ConnectDepot { tile: TilePos, priority: f32 },
    /// Improve a resource tile.
    ImproveTile {
        tile: TilePos,
        civilian_kind: CivilianKind,
        priority: f32,
    },
    /// Prospect a tile for minerals.
    ProspectTile { tile: TilePos, priority: f32 },
    /// Hire a new civilian.
    HireCivilian { kind: CivilianKind, priority: f32 },
    /// Produce goods in a building.
    ProduceGoods {
        building: Entity,
        good: Good,
        qty: u32,
        priority: f32,
    },
}

impl NationGoal {
    pub fn priority(&self) -> f32 {
        match self {
            NationGoal::BuyResource { priority, .. } => *priority,
            NationGoal::SellResource { priority, .. } => *priority,
            NationGoal::BuildDepotAt { priority, .. } => *priority,
            NationGoal::ConnectDepot { priority, .. } => *priority,
            NationGoal::ImproveTile { priority, .. } => *priority,
            NationGoal::ProspectTile { priority, .. } => *priority,
            NationGoal::HireCivilian { priority, .. } => *priority,
            NationGoal::ProduceGoods { priority, .. } => *priority,
        }
    }
}

/// Output of nation planning: goals and concrete orders.
#[derive(Debug, Clone, Default)]
pub struct NationPlan {
    pub goals: Vec<NationGoal>,
    pub civilian_tasks: HashMap<Entity, CivilianTask>,
    pub market_buys: Vec<(Good, u32)>,
    pub market_sells: Vec<(Good, u32)>,
    pub production_orders: Vec<ProductionOrder>,
    pub civilians_to_hire: Vec<CivilianKind>,
    pub transport_allocations: Vec<(crate::economy::transport::TransportCommodity, u32)>,
    pub production_orders: Vec<(Entity, Good, u32)>, // (building_entity, output_good, target)
}

#[derive(Debug, Clone)]
pub struct ProductionOrder {
    pub building: Entity,
    pub output: Good,
    pub qty: u32,
}

/// A task assigned to a specific civilian.
#[derive(Debug, Clone)]
pub enum CivilianTask {
    /// Build rail toward a target tile.
    BuildRailTo { target: TilePos },
    /// Build a depot at current location.
    BuildDepot,
    /// Improve the tile at target position.
    ImproveTile { target: TilePos },
    /// Prospect a tile for minerals.
    ProspectTile { target: TilePos },
    /// Move toward a target tile.
    MoveTo { target: TilePos },
    /// Skip turn (no action).
    Idle,
}

/// Civilian hiring targets per type.
const CIVILIAN_TARGETS: &[(CivilianKind, usize)] = &[
    (CivilianKind::Engineer, 2),
    (CivilianKind::Prospector, 2),
    (CivilianKind::Farmer, 2),
    (CivilianKind::Miner, 2),
    (CivilianKind::Rancher, 1),
    (CivilianKind::Forester, 1),
];

/// Market thresholds.
const BUY_SHORTAGE_THRESHOLD: u32 = 12;
const SELL_RESERVE: u32 = 8;
const SELL_MAX_PER_GOOD: u32 = 8;

/// Generate a complete plan for an AI nation.
pub fn plan_nation(nation: &NationSnapshot, snapshot: &AiSnapshot) -> NationPlan {
    let mut plan = NationPlan::default();

    // 1. Generate all goals
    generate_market_goals(nation, snapshot, &mut plan.goals);
    generate_value_added_trade(nation, snapshot, &mut plan);
    generate_infrastructure_goals(nation, &mut plan.goals);
    generate_improvement_goals(nation, &mut plan.goals);
    generate_prospecting_goals(nation, &mut plan.goals);
    generate_hiring_goals(nation, &mut plan.goals);
    generate_production_goals(nation, &mut plan.goals);

    // 2. Sort goals by priority (highest first)
    plan.goals.sort_by(|a, b| {
        b.priority()
            .partial_cmp(&a.priority())
            .unwrap_or(std::cmp::Ordering::Equal)
    });

    // 3. Assign civilians to goals
    assign_civilians_to_goals(nation, &plan.goals, &mut plan.civilian_tasks);

    // 4. Generate concrete orders from goals
    for goal in &plan.goals {
        match goal {
            NationGoal::BuyResource { good, qty, .. } => {
                plan.market_buys.push((*good, *qty));
            }
            NationGoal::SellResource { good, qty, .. } => {
                plan.market_sells.push((*good, *qty));
            }
            NationGoal::HireCivilian { kind, .. } => {
                if plan.civilians_to_hire.is_empty() {
                    // Only hire 1 per turn
                    plan.civilians_to_hire.push(*kind);
                }
            }
            NationGoal::ProduceGoods {
                building,
                good,
                qty,
                ..
            } => {
                plan.production_orders.push((*building, *good, *qty));
            }
            _ => {}
        }
    }

    // 5. Generate transport allocations and production orders
    generate_transport_allocations(nation, &mut plan);
    generate_production_orders(nation, &mut plan);

    plan
}

fn generate_market_goals(
    nation: &NationSnapshot,
    snapshot: &AiSnapshot,
    goals: &mut Vec<NationGoal>,
) {
    for &good in MARKET_RESOURCES {
        let available = nation.available_amount(good);
        let target = resource_target_days(good).round() as u32;

        // Buy if shortage
        if available < BUY_SHORTAGE_THRESHOLD && available < target {
            let qty = (target - available).min(10);
            let urgency = 1.0 - (available as f32 / target as f32).min(1.0);

            // Adjust priority based on price (lower priority if expensive)
            let base_price = 100u32;
            let current_price = snapshot.market.price_for(good);
            let price_factor = if current_price > base_price * 12 / 10 {
                0.5 // Expensive, reduce priority
            } else if current_price < base_price * 8 / 10 {
                1.2 // Cheap, increase priority
            } else {
                1.0
            };

            goals.push(NationGoal::BuyResource {
                good,
                qty,
                priority: urgency * price_factor * 0.8, // Market goals cap at 0.8
            });
        }

        // Sell if surplus
        if available > target * 2 && available > SELL_RESERVE {
            let sell_qty = (available - target).min(SELL_MAX_PER_GOOD);
            goals.push(NationGoal::SellResource {
                good,
                qty: sell_qty,
                priority: 0.3, // Low priority
            });
        }
    }
}

fn generate_value_added_trade(
    nation: &NationSnapshot,
    snapshot: &AiSnapshot,
    plan: &mut NationPlan,
) {
    let buildings = &nation.buildings;

    let Some(steel_mill) = buildings.get(crate::economy::production::BuildingKind::SteelMill)
    else {
        return;
    };

    let Some(metal_works) = buildings.get(crate::economy::production::BuildingKind::MetalWorks)
    else {
        return;
    };

    // Basic price heuristics: only pursue hardware production if the spread is profitable
    let iron_price = snapshot.market.price_for(Good::Iron);
    let coal_price = snapshot.market.price_for(Good::Coal);
    let steel_price = snapshot.market.price_for(Good::Steel);
    let hardware_price = snapshot.market.price_for(Good::Hardware);

    let steel_input_cost = iron_price.saturating_add(coal_price);
    let hardware_input_cost = steel_price.saturating_mul(2);

    if hardware_price <= hardware_input_cost {
        return; // Not profitable to craft hardware right now
    }

    // Target a small batch to ensure AI can progress
    let desired_hardware = metal_works.capacity.min(2);
    if desired_hardware == 0 {
        return;
    }

    // Ensure we have enough steel lined up to feed hardware production
    let steel_needed = desired_hardware.saturating_mul(2);
    let available_steel = nation.available_amount(Good::Steel);
    let steel_shortfall = steel_needed.saturating_sub(available_steel);

    if steel_shortfall > 0 && steel_price > steel_input_cost {
        // Steel is profitable to craft; queue production and buy inputs
        let steel_batches = steel_shortfall.min(steel_mill.capacity);
        plan.production_orders.push(ProductionOrder {
            building: nation.entity,
            output: Good::Steel,
            qty: steel_batches,
        });

        // Buy the raw inputs required to cover the steel shortfall
        let required_iron = steel_batches;
        let required_coal = steel_batches;

        let iron_have = nation.available_amount(Good::Iron);
        let coal_have = nation.available_amount(Good::Coal);

        let iron_buy = required_iron.saturating_sub(iron_have);
        let coal_buy = required_coal.saturating_sub(coal_have);

        if iron_buy > 0 {
            plan.market_buys.push((Good::Iron, iron_buy));
        }

        if coal_buy > 0 {
            plan.market_buys.push((Good::Coal, coal_buy));
        }
    }

    // Queue hardware production using available + incoming steel
    plan.production_orders.push(ProductionOrder {
        building: nation.entity,
        output: Good::Hardware,
        qty: desired_hardware,
    });

    // Plan to sell the finished goods once produced
    plan.market_sells.push((Good::Hardware, desired_hardware));
}

fn generate_infrastructure_goals(nation: &NationSnapshot, goals: &mut Vec<NationGoal>) {
    // Add goals for building depots at optimal locations (calculated via greedy set-cover)
    for depot in &nation.suggested_depots {
        // Priority factors:
        // - Coverage: depots that cover more resources get higher priority
        // - Distance: closer depots are preferred
        let coverage_factor = (depot.covers_count as f32 / 7.0).min(1.0);
        let distance_factor = 1.0 / (1.0 + depot.distance_from_capital as f32 * 0.3);
        let priority = (coverage_factor * 0.6 + distance_factor * 0.4).clamp(0.3, 0.85);

        goals.push(NationGoal::BuildDepotAt {
            tile: depot.position,
            priority,
        });
    }

    // Add goals for connecting existing unconnected depots
    for depot in &nation.unconnected_depots {
        // Priority decreases with distance, but existing depots are important
        let priority = (1.2 / (1.0 + depot.distance_from_capital as f32 * 0.1)).clamp(0.4, 0.95);
        goals.push(NationGoal::ConnectDepot {
            tile: depot.position,
            priority,
        });
    }
}

fn generate_improvement_goals(nation: &NationSnapshot, goals: &mut Vec<NationGoal>) {
    for tile in &nation.improvable_tiles {
        // Priority: closer tiles and lower development levels are higher priority
        let distance_factor = 1.0 / (1.0 + tile.distance_from_capital as f32 * 0.1);
        let development_factor = match tile.development {
            crate::resources::DevelopmentLevel::Lv0 => 1.0,
            crate::resources::DevelopmentLevel::Lv1 => 0.7,
            crate::resources::DevelopmentLevel::Lv2 => 0.4,
            crate::resources::DevelopmentLevel::Lv3 => 0.0, // Already max
        };

        let priority = distance_factor * development_factor * 0.6;

        if priority > 0.1 {
            goals.push(NationGoal::ImproveTile {
                tile: tile.position,
                civilian_kind: tile.improver_kind,
                priority,
            });
        }
    }
}

fn generate_prospecting_goals(nation: &NationSnapshot, goals: &mut Vec<NationGoal>) {
    for tile in &nation.prospectable_tiles {
        // Priority: closer tiles are higher priority, prospecting is important for resource discovery
        let distance_factor = 1.0 / (1.0 + tile.distance_from_capital as f32 * 0.15);
        let priority = distance_factor * 0.7; // High priority - finding resources is valuable

        goals.push(NationGoal::ProspectTile {
            tile: tile.position,
            priority,
        });
    }
}

fn generate_hiring_goals(nation: &NationSnapshot, goals: &mut Vec<NationGoal>) {
    for &(kind, target) in CIVILIAN_TARGETS {
        let current = nation.civilian_count(kind);
        if current < target {
            // Check if we can afford it
            let cost = kind.hiring_cost();
            if nation.treasury >= cost {
                goals.push(NationGoal::HireCivilian {
                    kind,
                    priority: 0.4, // Medium priority
                });
            }
        }
    }
}

fn generate_production_goals(nation: &NationSnapshot, goals: &mut Vec<NationGoal>) {
    // Ships are now automatically constructed from materials in stockpile
    // The construct_ships_from_production system will build ships when
    // Steel, Lumber, and Fuel are available
    // TODO: AI could prioritize acquiring these materials when trade capacity is low
    let _ = nation; // Suppress unused warning
    let _ = goals;
}

fn assign_civilians_to_goals(
    nation: &NationSnapshot,
    goals: &[NationGoal],
    tasks: &mut HashMap<Entity, CivilianTask>,
) {
    let mut assigned_goals: std::collections::HashSet<usize> = std::collections::HashSet::new();

    // First pass: Engineers for infrastructure
    for civilian in nation.available_civilians() {
        if civilian.kind != CivilianKind::Engineer {
            continue;
        }

        for (i, goal) in goals.iter().enumerate() {
            if assigned_goals.contains(&i) {
                continue;
            }

            match goal {
                NationGoal::BuildDepotAt { tile, .. } => {
                    // Engineer needs to go to the tile and build a depot
                    if let Some(task) = plan_engineer_depot_task(nation, civilian.position, *tile) {
                        tasks.insert(civilian.entity, task);
                        assigned_goals.insert(i);
                        break;
                    }
                }
                NationGoal::ConnectDepot { tile, .. } => {
                    // Engineer needs to build rail toward an existing depot
                    if let Some(task) = plan_engineer_rail_task(nation, civilian.position, *tile) {
                        tasks.insert(civilian.entity, task);
                        assigned_goals.insert(i);
                        break;
                    }
                }
                _ => {}
            }
        }
    }

    // Second pass: Prospectors for resource discovery
    for civilian in nation.available_civilians() {
        if tasks.contains_key(&civilian.entity) {
            continue;
        }

        if civilian.kind != CivilianKind::Prospector {
            continue;
        }

        for (i, goal) in goals.iter().enumerate() {
            if assigned_goals.contains(&i) {
                continue;
            }

            if let NationGoal::ProspectTile { tile, .. } = goal {
                if civilian.position == *tile || is_adjacent(civilian.position, *tile) {
                    tasks.insert(
                        civilian.entity,
                        CivilianTask::ProspectTile { target: *tile },
                    );
                } else {
                    tasks.insert(civilian.entity, CivilianTask::MoveTo { target: *tile });
                }
                assigned_goals.insert(i);
                break;
            }
        }
    }

    // Third pass: Improvement specialists
    for civilian in nation.available_civilians() {
        if tasks.contains_key(&civilian.entity) {
            continue;
        }

        if !civilian.kind.supports_improvements() {
            continue;
        }

        for (i, goal) in goals.iter().enumerate() {
            if assigned_goals.contains(&i) {
                continue;
            }

            if let NationGoal::ImproveTile {
                tile,
                civilian_kind,
                ..
            } = goal
                && *civilian_kind == civilian.kind
            {
                if civilian.position == *tile || is_adjacent(civilian.position, *tile) {
                    tasks.insert(civilian.entity, CivilianTask::ImproveTile { target: *tile });
                } else {
                    tasks.insert(civilian.entity, CivilianTask::MoveTo { target: *tile });
                }
                assigned_goals.insert(i);
                break;
            }
        }
    }

    // Default: unassigned civilians are idle
    for civilian in nation.available_civilians() {
        tasks.entry(civilian.entity).or_insert(CivilianTask::Idle);
    }
}

/// Plan an engineer task to build a depot at a target tile.
fn plan_engineer_depot_task(
    nation: &NationSnapshot,
    engineer_pos: TilePos,
    target: TilePos,
) -> Option<CivilianTask> {
    // 1. Find the bridgehead: the connected tile closest to target
    let bridgehead = nation
        .connected_tiles
        .iter()
        .min_by_key(|t| {
            (
                t.to_hex().distance_to(target.to_hex()),
                if **t == engineer_pos { 0 } else { 1 }, // Prefer current tile if tied for distance
                t.x,                                     // Consistent tie-breaking
                t.y,
            )
        })
        .copied()?;

    // 2. If we are not at the bridgehead, teleport there
    if engineer_pos != bridgehead {
        return Some(CivilianTask::MoveTo { target: bridgehead });
    }

    // 3. We are at the bridgehead. If it's the target, build the depot.
    if bridgehead == target {
        if can_build_depot_here(target, nation) {
            return Some(CivilianTask::BuildDepot);
        }
        return None;
    }

    // 4. We are at the bridgehead but not at the target. Build rail towards target.
    if let Some(next_tile) = find_step_toward(bridgehead, target, &nation.owned_tiles) {
        // next_tile MUST be unconnected if bridgehead was the closest connected tile.
        if !nation.connected_tiles.contains(&next_tile) {
            // Check if this rail segment is already being built
            if is_rail_being_built(bridgehead, next_tile, nation) {
                return None;
            }

            if can_build_rail_between(bridgehead, next_tile, nation) {
                return Some(CivilianTask::BuildRailTo { target: next_tile });
            }
        } else {
            // Should not happen if bridgehead logic is correct, but for safety:
            return Some(CivilianTask::MoveTo { target: next_tile });
        }
    }

    None
}

/// Plan an engineer task to build rail connecting to an existing depot.
fn plan_engineer_rail_task(
    nation: &NationSnapshot,
    engineer_pos: TilePos,
    depot_pos: TilePos,
) -> Option<CivilianTask> {
    // 1. Find the bridgehead: the connected tile closest to depot_pos
    let bridgehead = nation
        .connected_tiles
        .iter()
        .min_by_key(|t| {
            (
                t.to_hex().distance_to(depot_pos.to_hex()),
                if **t == engineer_pos { 0 } else { 1 }, // Prefer current tile if tied for distance
                t.x,                                     // Consistent tie-breaking
                t.y,
            )
        })
        .copied()?;

    // 2. If we are not at the bridgehead, teleport there
    if engineer_pos != bridgehead {
        return Some(CivilianTask::MoveTo { target: bridgehead });
    }

    // 3. We are at the bridgehead. If it's the depot_pos, we are done (connected).
    if bridgehead == depot_pos {
        return None;
    }

    // 4. We are at the bridgehead but not at the depot. Build rail towards depot.
    if let Some(next_tile) = find_step_toward(bridgehead, depot_pos, &nation.owned_tiles) {
        // next_tile MUST be unconnected if bridgehead was the closest connected tile.
        if !nation.connected_tiles.contains(&next_tile) {
            // Check if this rail segment is already being built
            if is_rail_being_built(bridgehead, next_tile, nation) {
                return None;
            }

            if can_build_rail_between(bridgehead, next_tile, nation) {
                return Some(CivilianTask::BuildRailTo { target: next_tile });
            }
        } else {
            // Should not happen if bridgehead logic is correct, but for safety:
            return Some(CivilianTask::MoveTo { target: next_tile });
        }
    }

    None
}

/// Find the next step from `from` toward `to`, constrained to `allowed_tiles`.
fn find_step_toward(
    from: TilePos,
    to: TilePos,
    allowed_tiles: &std::collections::HashSet<TilePos>,
) -> Option<TilePos> {
    use crate::map::tile_pos::HexExt;

    let from_hex = from.to_hex();
    let to_hex = to.to_hex();

    // Find the neighbor that minimizes distance to target
    from_hex
        .all_neighbors()
        .into_iter()
        .filter_map(|hex| hex.to_tile_pos())
        .filter(|pos| allowed_tiles.contains(pos))
        .min_by_key(|pos| {
            (
                pos.to_hex().distance_to(to_hex),
                pos.x, // Consistent tie-breaking
                pos.y,
            )
        })
}

/// Check if two positions are adjacent on the hex grid.
fn is_adjacent(a: TilePos, b: TilePos) -> bool {
    a.to_hex().distance_to(b.to_hex()) == 1
}

/// Check if a rail is currently under construction between two tiles.
fn is_rail_being_built(a: TilePos, b: TilePos, nation: &NationSnapshot) -> bool {
    let edge = crate::economy::transport::ordered_edge(a, b);
    nation
        .rail_constructions
        .iter()
        .any(|rc| crate::economy::transport::ordered_edge(rc.from, rc.to) == edge)
}

/// Check if a rail can be built on a tile given the nation's technologies.
fn can_build_rail_here(tile_pos: TilePos, nation: &NationSnapshot) -> bool {
    nation
        .tile_terrain
        .get(&tile_pos)
        .map(|terrain| {
            crate::economy::transport::can_build_rail_on_terrain(terrain, &nation.technologies).0
        })
        .unwrap_or(false)
}

/// Check if a rail can be built between two adjacent tiles.
/// Both tiles must support rail construction given the nation's technologies.
fn can_build_rail_between(from: TilePos, to: TilePos, nation: &NationSnapshot) -> bool {
    can_build_rail_here(from, nation) && can_build_rail_here(to, nation)
}

/// Check if a depot can be built on a tile.
fn can_build_depot_here(tile_pos: TilePos, nation: &NationSnapshot) -> bool {
    nation
        .tile_terrain
        .get(&tile_pos)
        .map(crate::economy::transport::can_build_depot_on_terrain)
        .unwrap_or(false)
}

/// Generate transport allocations based on available resources and capacity.
/// Since we don't have snapshot data for transport capacity yet, we use a simple heuristic:
/// allocate generously to all resource types that might be available.
fn generate_transport_allocations(_nation: &NationSnapshot, plan: &mut NationPlan) {
    use crate::economy::transport::TransportCommodity;

    // Allocate high capacity to essential resources
    // These values are generous to ensure AI doesn't starve from lack of transport
    let allocations = [
        (TransportCommodity::Grain, 10),
        (TransportCommodity::Fruit, 8),
        (TransportCommodity::Fiber, 8),
        (TransportCommodity::Meat, 8),
        (TransportCommodity::Timber, 10),
        (TransportCommodity::Coal, 10),
        (TransportCommodity::Iron, 10),
        (TransportCommodity::Precious, 5),
        (TransportCommodity::Oil, 8),
        (TransportCommodity::Fabric, 5),
        (TransportCommodity::Lumber, 5),
        (TransportCommodity::Paper, 5),
        (TransportCommodity::Steel, 5),
        (TransportCommodity::Fuel, 5),
        (TransportCommodity::Clothing, 3),
        (TransportCommodity::Furniture, 3),
        (TransportCommodity::Hardware, 3),
        (TransportCommodity::Armaments, 3),
        (TransportCommodity::CannedFood, 3),
        (TransportCommodity::Horses, 2),
    ];

    for (commodity, amount) in allocations {
        plan.transport_allocations.push((commodity, amount));
    }
}

/// Generate production orders to build transport capacity.
/// AI should produce Transport goods when it has the resources.
fn generate_production_orders(nation: &NationSnapshot, _plan: &mut NationPlan) {
    // Check if we have steel and lumber for Transport production
    let steel_available = nation.available_amount(Good::Steel);
    let lumber_available = nation.available_amount(Good::Lumber);

    // If we have materials, produce some transport capacity
    if steel_available >= 2 && lumber_available >= 2 {
        // Find the railyard building entity (we don't have it in snapshot, so skip for now)
        // TODO: Add building entities to NationSnapshot so AI can issue production orders
        // For now, the allocation alone should help since players can manually produce
        info!(
            "AI Nation {:?} has materials for Transport production (Steel: {}, Lumber: {})",
            nation.entity, steel_available, lumber_available
        );
    }
}

#[cfg(test)]
mod tests {
    use bevy::prelude::*;
    use bevy_ecs_tilemap::prelude::TilePos;
    use std::collections::HashMap;

    use super::*;
<<<<<<< HEAD
    use crate::economy::production::Buildings;
=======
    use crate::ai::snapshot::NationSnapshot;
>>>>>>> 1d529d31

    #[test]
    fn test_goal_priority_ordering() {
        let goals = vec![
            NationGoal::BuyResource {
                good: Good::Coal,
                qty: 5,
                priority: 0.5,
            },
            NationGoal::ConnectDepot {
                tile: TilePos::new(0, 0),
                priority: 0.8,
            },
            NationGoal::HireCivilian {
                kind: CivilianKind::Engineer,
                priority: 0.3,
            },
        ];

        let mut sorted = goals.clone();
        sorted.sort_by(|a, b| {
            b.priority()
                .partial_cmp(&a.priority())
                .unwrap_or(std::cmp::Ordering::Equal)
        });

        assert!(sorted[0].priority() > sorted[1].priority());
        assert!(sorted[1].priority() > sorted[2].priority());
    }

    #[test]
    fn test_engineer_moves_directly_to_connected_tile() {
        use std::collections::HashSet;

        // Engineer is far from connected tiles, should move directly to closest one
        let engineer_pos = TilePos::new(10, 10);
        let connected_tile = TilePos::new(5, 5);
        let target = TilePos::new(8, 8);

        let mut connected_tiles = HashSet::new();
        connected_tiles.insert(connected_tile);

        let mut owned_tiles = HashSet::new();
        owned_tiles.insert(engineer_pos);
        owned_tiles.insert(connected_tile);
        owned_tiles.insert(target);

        // Create terrain map with buildable terrain (Grass)
        let mut tile_terrain = HashMap::new();
        for &pos in &owned_tiles {
            tile_terrain.insert(pos, crate::map::tiles::TerrainType::Grass);
        }

        let snapshot = NationSnapshot {
            entity: Entity::PLACEHOLDER,
            capital_pos: TilePos::new(0, 0),
            treasury: 1000,
            stockpile: HashMap::new(),
            civilians: vec![],
            connected_tiles,
            unconnected_depots: vec![],
            suggested_depots: vec![],
            improvable_tiles: vec![],
            owned_tiles,
            depot_positions: HashSet::new(),
            prospectable_tiles: vec![],
            tile_terrain,
            technologies: crate::economy::technology::Technologies::new(),
            rail_constructions: vec![],
<<<<<<< HEAD
            buildings: Buildings::default(),
=======
            trade_capacity_total: 3,
            trade_capacity_used: 0,
            buildings: HashMap::new(),
>>>>>>> 1d529d31
        };

        let task = plan_engineer_depot_task(&snapshot, engineer_pos, target);

        // Should move directly to connected tile, not incremental step
        assert!(matches!(task, Some(CivilianTask::MoveTo { target: t }) if t == connected_tile));
    }

    #[test]
    fn test_engineer_builds_rail_when_on_connected_tile() {
        use std::collections::HashSet;

        // Engineer is on a connected tile, should build rail toward target
        let engineer_pos = TilePos::new(5, 5);
        let target = TilePos::new(8, 8);
        let next_step = TilePos::new(6, 5); // Adjacent tile toward target

        let mut connected_tiles = HashSet::new();
        connected_tiles.insert(engineer_pos);

        let mut owned_tiles = HashSet::new();
        owned_tiles.insert(engineer_pos);
        owned_tiles.insert(next_step);
        owned_tiles.insert(target);

        // Create terrain map with buildable terrain (Grass)
        let mut tile_terrain = HashMap::new();
        for &pos in &owned_tiles {
            tile_terrain.insert(pos, crate::map::tiles::TerrainType::Grass);
        }

        let snapshot = NationSnapshot {
            entity: Entity::PLACEHOLDER,
            capital_pos: TilePos::new(0, 0),
            treasury: 1000,
            stockpile: HashMap::new(),
            civilians: vec![],
            connected_tiles,
            unconnected_depots: vec![],
            suggested_depots: vec![],
            improvable_tiles: vec![],
            owned_tiles,
            depot_positions: HashSet::new(),
            prospectable_tiles: vec![],
            tile_terrain,
            technologies: crate::economy::technology::Technologies::new(),
            rail_constructions: vec![],
<<<<<<< HEAD
            buildings: Buildings::default(),
=======
            trade_capacity_total: 3,
            trade_capacity_used: 0,
            buildings: HashMap::new(),
>>>>>>> 1d529d31
        };

        let task = plan_engineer_depot_task(&snapshot, engineer_pos, target);

        // Should build rail to adjacent tile toward target
        assert!(matches!(task, Some(CivilianTask::BuildRailTo { target: t }) if t == next_step));
    }

    #[test]
    fn test_engineer_bridgehead_loop() {
        use std::collections::HashSet;

        // Two connected tiles (0,0) and (0,1) equally close to target (1,1)
        // Capital at (0,0), another connected tile at (0,1).
        // Hub at (1,1).
        let capital_pos = TilePos::new(0, 0);
        let pos_0_1 = TilePos::new(0, 1);
        let target = TilePos::new(1, 1);

        let mut connected_tiles = HashSet::new();
        connected_tiles.insert(capital_pos);
        connected_tiles.insert(pos_0_1);

        let mut owned_tiles = HashSet::new();
        owned_tiles.insert(capital_pos);
        owned_tiles.insert(pos_0_1);
        owned_tiles.insert(target);

        let mut tile_terrain = HashMap::new();
        for &pos in &owned_tiles {
            tile_terrain.insert(pos, crate::map::tiles::TerrainType::Grass);
        }

        let snapshot = NationSnapshot {
            entity: Entity::PLACEHOLDER,
            capital_pos,
            treasury: 1000,
            stockpile: HashMap::new(),
            civilians: vec![],
            connected_tiles,
            unconnected_depots: vec![],
            suggested_depots: vec![],
            improvable_tiles: vec![],
            owned_tiles,
            depot_positions: HashSet::new(),
            prospectable_tiles: vec![],
            tile_terrain,
            technologies: crate::economy::technology::Technologies::new(),
            rail_constructions: vec![],
<<<<<<< HEAD
            buildings: Buildings::default(),
=======
            trade_capacity_total: 3,
            trade_capacity_used: 0,
            buildings: HashMap::new(),
>>>>>>> 1d529d31
        };

        // If bridgehead logic picks (0,0) as better than (0,1) due to tie-breaking,
        // and engineer is at (0,1), it will MoveTo (0,0).
        let task = plan_engineer_rail_task(&snapshot, pos_0_1, target);

        // This is fine if it leads to progress.
        // But if then it tries to move from (0,0) to (0,1), it's a loop.
        if let Some(CivilianTask::MoveTo { target: t }) = task
            && t == capital_pos
        {
            // Now check what happens at (0,0)
            let task2 = plan_engineer_rail_task(&snapshot, capital_pos, target);
            // If task2 is MoveTo(0,1), we have a loop!
            assert!(
                !matches!(task2, Some(CivilianTask::MoveTo { target: next }) if next == pos_0_1),
                "Loop detected: (0,1) -> (0,0) -> (0,1)"
            );
        }
    }
}<|MERGE_RESOLUTION|>--- conflicted
+++ resolved
@@ -69,7 +69,6 @@
     pub production_orders: Vec<ProductionOrder>,
     pub civilians_to_hire: Vec<CivilianKind>,
     pub transport_allocations: Vec<(crate::economy::transport::TransportCommodity, u32)>,
-    pub production_orders: Vec<(Entity, Good, u32)>, // (building_entity, output_good, target)
 }
 
 #[derive(Debug, Clone)]
@@ -155,7 +154,11 @@
                 qty,
                 ..
             } => {
-                plan.production_orders.push((*building, *good, *qty));
+                plan.production_orders.push(ProductionOrder {
+                    building: *building,
+                    output: *good,
+                    qty: *qty,
+                });
             }
             _ => {}
         }
@@ -219,12 +222,12 @@
 ) {
     let buildings = &nation.buildings;
 
-    let Some(steel_mill) = buildings.get(crate::economy::production::BuildingKind::SteelMill)
+    let Some(steel_mill) = buildings.get(&crate::economy::production::BuildingKind::SteelMill)
     else {
         return;
     };
 
-    let Some(metal_works) = buildings.get(crate::economy::production::BuildingKind::MetalWorks)
+    let Some(metal_works) = buildings.get(&crate::economy::production::BuildingKind::MetalWorks)
     else {
         return;
     };
@@ -722,11 +725,7 @@
     use std::collections::HashMap;
 
     use super::*;
-<<<<<<< HEAD
-    use crate::economy::production::Buildings;
-=======
     use crate::ai::snapshot::NationSnapshot;
->>>>>>> 1d529d31
 
     #[test]
     fn test_goal_priority_ordering() {
@@ -796,13 +795,9 @@
             tile_terrain,
             technologies: crate::economy::technology::Technologies::new(),
             rail_constructions: vec![],
-<<<<<<< HEAD
-            buildings: Buildings::default(),
-=======
             trade_capacity_total: 3,
             trade_capacity_used: 0,
             buildings: HashMap::new(),
->>>>>>> 1d529d31
         };
 
         let task = plan_engineer_depot_task(&snapshot, engineer_pos, target);
@@ -850,13 +845,9 @@
             tile_terrain,
             technologies: crate::economy::technology::Technologies::new(),
             rail_constructions: vec![],
-<<<<<<< HEAD
-            buildings: Buildings::default(),
-=======
             trade_capacity_total: 3,
             trade_capacity_used: 0,
             buildings: HashMap::new(),
->>>>>>> 1d529d31
         };
 
         let task = plan_engineer_depot_task(&snapshot, engineer_pos, target);
@@ -906,13 +897,9 @@
             tile_terrain,
             technologies: crate::economy::technology::Technologies::new(),
             rail_constructions: vec![],
-<<<<<<< HEAD
-            buildings: Buildings::default(),
-=======
             trade_capacity_total: 3,
             trade_capacity_used: 0,
             buildings: HashMap::new(),
->>>>>>> 1d529d31
         };
 
         // If bridgehead logic picks (0,0) as better than (0,1) due to tie-breaking,
