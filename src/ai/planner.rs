//! Nation-level AI planning.
//!
//! This module generates goals for each AI nation based on their current state.
//! Goals are prioritized and then assigned to civilians or executed directly.

use bevy::prelude::*;
use bevy_ecs_tilemap::prelude::TilePos;
use std::collections::HashMap;

use crate::map::tile_pos::TilePosExt;

use crate::ai::snapshot::{AiSnapshot, NationSnapshot, resource_target_days};
use crate::civilians::types::CivilianKind;
use crate::economy::goods::Good;
use crate::economy::market::MARKET_RESOURCES;

/// A goal that a nation wants to accomplish.
#[derive(Debug, Clone)]
pub enum NationGoal {
    /// Buy a resource from the market.
    BuyResource { good: Good, qty: u32, priority: f32 },
    /// Sell excess resources on the market.
    SellResource { good: Good, qty: u32, priority: f32 },
    /// Build a depot on a resource tile.
    BuildDepotAt { tile: TilePos, priority: f32 },
    /// Connect an unconnected depot to the rail network.
    ConnectDepot { tile: TilePos, priority: f32 },
    /// Improve a resource tile.
    ImproveTile {
        tile: TilePos,
        civilian_kind: CivilianKind,
        priority: f32,
    },
    /// Prospect a tile for minerals.
    ProspectTile { tile: TilePos, priority: f32 },
    /// Hire a new civilian.
    HireCivilian { kind: CivilianKind, priority: f32 },
    /// Produce goods in a building.
    ProduceGoods {
        building: Entity,
        good: Good,
        qty: u32,
        priority: f32,
    },
}

impl NationGoal {
    pub fn priority(&self) -> f32 {
        match self {
            NationGoal::BuyResource { priority, .. } => *priority,
            NationGoal::SellResource { priority, .. } => *priority,
            NationGoal::BuildDepotAt { priority, .. } => *priority,
            NationGoal::ConnectDepot { priority, .. } => *priority,
            NationGoal::ImproveTile { priority, .. } => *priority,
            NationGoal::ProspectTile { priority, .. } => *priority,
            NationGoal::HireCivilian { priority, .. } => *priority,
            NationGoal::ProduceGoods { priority, .. } => *priority,
        }
    }
}

/// Output of nation planning: goals and concrete orders.
#[derive(Debug, Clone, Default)]
pub struct NationPlan {
    pub goals: Vec<NationGoal>,
    pub civilian_tasks: HashMap<Entity, CivilianTask>,
    pub market_buys: Vec<(Good, u32)>,
    pub market_sells: Vec<(Good, u32)>,
    pub civilians_to_hire: Vec<CivilianKind>,
<<<<<<< HEAD
    pub production_orders: Vec<(Entity, Good, u32)>,
=======
    pub transport_allocations: Vec<(crate::economy::transport::TransportCommodity, u32)>,
    pub production_orders: Vec<(Entity, Good, u32)>, // (building, output_good, target)
>>>>>>> 5fa7f66a
}

/// A task assigned to a specific civilian.
#[derive(Debug, Clone)]
pub enum CivilianTask {
    /// Build rail toward a target tile.
    BuildRailTo { target: TilePos },
    /// Build a depot at current location.
    BuildDepot,
    /// Improve the tile at target position.
    ImproveTile { target: TilePos },
    /// Prospect a tile for minerals.
    ProspectTile { target: TilePos },
    /// Move toward a target tile.
    MoveTo { target: TilePos },
    /// Skip turn (no action).
    Idle,
}

/// Civilian hiring targets per type.
const CIVILIAN_TARGETS: &[(CivilianKind, usize)] = &[
    (CivilianKind::Engineer, 2),
    (CivilianKind::Prospector, 2),
    (CivilianKind::Farmer, 2),
    (CivilianKind::Miner, 2),
    (CivilianKind::Rancher, 1),
    (CivilianKind::Forester, 1),
];

/// Market thresholds.
const BUY_SHORTAGE_THRESHOLD: u32 = 12;
const SELL_RESERVE: u32 = 8;
const SELL_MAX_PER_GOOD: u32 = 8;

/// Generate a complete plan for an AI nation.
pub fn plan_nation(nation: &NationSnapshot, snapshot: &AiSnapshot) -> NationPlan {
    let mut plan = NationPlan::default();

    // 1. Generate all goals
    generate_market_goals(nation, snapshot, &mut plan.goals);
    generate_infrastructure_goals(nation, &mut plan.goals);
    generate_improvement_goals(nation, &mut plan.goals);
    generate_prospecting_goals(nation, &mut plan.goals);
    generate_hiring_goals(nation, &mut plan.goals);
    generate_production_goals(nation, &mut plan.goals);

    // 2. Sort goals by priority (highest first)
    plan.goals.sort_by(|a, b| {
        b.priority()
            .partial_cmp(&a.priority())
            .unwrap_or(std::cmp::Ordering::Equal)
    });

    // 3. Assign civilians to goals
    assign_civilians_to_goals(nation, &plan.goals, &mut plan.civilian_tasks);

    // 4. Generate concrete orders from goals
    for goal in &plan.goals {
        match goal {
            NationGoal::BuyResource { good, qty, .. } => {
                plan.market_buys.push((*good, *qty));
            }
            NationGoal::SellResource { good, qty, .. } => {
                plan.market_sells.push((*good, *qty));
            }
            NationGoal::HireCivilian { kind, .. } => {
                if plan.civilians_to_hire.is_empty() {
                    // Only hire 1 per turn
                    plan.civilians_to_hire.push(*kind);
                }
            }
            NationGoal::ProduceGoods {
                building,
                good,
                qty,
                ..
            } => {
                plan.production_orders.push((*building, *good, *qty));
            }
            _ => {}
        }
    }

    // 5. Generate transport allocations and production orders
    generate_transport_allocations(nation, &mut plan);
    generate_production_orders(nation, &mut plan);

    plan
}

fn generate_market_goals(
    nation: &NationSnapshot,
    snapshot: &AiSnapshot,
    goals: &mut Vec<NationGoal>,
) {
    for &good in MARKET_RESOURCES {
        let available = nation.available_amount(good);
        let target = resource_target_days(good).round() as u32;

        // Buy if shortage
        if available < BUY_SHORTAGE_THRESHOLD && available < target {
            let qty = (target - available).min(10);
            let urgency = 1.0 - (available as f32 / target as f32).min(1.0);

            // Adjust priority based on price (lower priority if expensive)
            let base_price = 100u32;
            let current_price = snapshot.market.price_for(good);
            let price_factor = if current_price > base_price * 12 / 10 {
                0.5 // Expensive, reduce priority
            } else if current_price < base_price * 8 / 10 {
                1.2 // Cheap, increase priority
            } else {
                1.0
            };

            goals.push(NationGoal::BuyResource {
                good,
                qty,
                priority: urgency * price_factor * 0.8, // Market goals cap at 0.8
            });
        }

        // Sell if surplus
        if available > target * 2 && available > SELL_RESERVE {
            let sell_qty = (available - target).min(SELL_MAX_PER_GOOD);
            goals.push(NationGoal::SellResource {
                good,
                qty: sell_qty,
                priority: 0.3, // Low priority
            });
        }
    }
}

fn generate_infrastructure_goals(nation: &NationSnapshot, goals: &mut Vec<NationGoal>) {
    // Add goals for building depots at optimal locations (calculated via greedy set-cover)
    for depot in &nation.suggested_depots {
        // Priority factors:
        // - Coverage: depots that cover more resources get higher priority
        // - Distance: closer depots are preferred
        let coverage_factor = (depot.covers_count as f32 / 7.0).min(1.0);
        let distance_factor = 1.0 / (1.0 + depot.distance_from_capital as f32 * 0.3);
        let priority = (coverage_factor * 0.6 + distance_factor * 0.4).clamp(0.3, 0.85);

        goals.push(NationGoal::BuildDepotAt {
            tile: depot.position,
            priority,
        });
    }

    // Add goals for connecting existing unconnected depots
    for depot in &nation.unconnected_depots {
        // Priority decreases with distance, but existing depots are important
        let priority = (1.2 / (1.0 + depot.distance_from_capital as f32 * 0.1)).clamp(0.4, 0.95);
        goals.push(NationGoal::ConnectDepot {
            tile: depot.position,
            priority,
        });
    }
}

fn generate_improvement_goals(nation: &NationSnapshot, goals: &mut Vec<NationGoal>) {
    for tile in &nation.improvable_tiles {
        // Priority: closer tiles and lower development levels are higher priority
        let distance_factor = 1.0 / (1.0 + tile.distance_from_capital as f32 * 0.1);
        let development_factor = match tile.development {
            crate::resources::DevelopmentLevel::Lv0 => 1.0,
            crate::resources::DevelopmentLevel::Lv1 => 0.7,
            crate::resources::DevelopmentLevel::Lv2 => 0.4,
            crate::resources::DevelopmentLevel::Lv3 => 0.0, // Already max
        };

        let priority = distance_factor * development_factor * 0.6;

        if priority > 0.1 {
            goals.push(NationGoal::ImproveTile {
                tile: tile.position,
                civilian_kind: tile.improver_kind,
                priority,
            });
        }
    }
}

fn generate_prospecting_goals(nation: &NationSnapshot, goals: &mut Vec<NationGoal>) {
    for tile in &nation.prospectable_tiles {
        // Priority: closer tiles are higher priority, prospecting is important for resource discovery
        let distance_factor = 1.0 / (1.0 + tile.distance_from_capital as f32 * 0.15);
        let priority = distance_factor * 0.7; // High priority - finding resources is valuable

        goals.push(NationGoal::ProspectTile {
            tile: tile.position,
            priority,
        });
    }
}

fn generate_hiring_goals(nation: &NationSnapshot, goals: &mut Vec<NationGoal>) {
    for &(kind, target) in CIVILIAN_TARGETS {
        let current = nation.civilian_count(kind);
        if current < target {
            // Check if we can afford it
            let cost = kind.hiring_cost();
            if nation.treasury >= cost {
                goals.push(NationGoal::HireCivilian {
                    kind,
                    priority: 0.4, // Medium priority
                });
            }
        }
    }
}

fn generate_production_goals(nation: &NationSnapshot, goals: &mut Vec<NationGoal>) {
    // Ships are now automatically constructed from materials in stockpile
    // The construct_ships_from_production system will build ships when
    // Steel, Lumber, and Fuel are available
    // TODO: AI could prioritize acquiring these materials when trade capacity is low
    let _ = nation; // Suppress unused warning
    let _ = goals;
}

fn assign_civilians_to_goals(
    nation: &NationSnapshot,
    goals: &[NationGoal],
    tasks: &mut HashMap<Entity, CivilianTask>,
) {
    let mut assigned_goals: std::collections::HashSet<usize> = std::collections::HashSet::new();

    // First pass: Engineers for infrastructure
    for civilian in nation.available_civilians() {
        if civilian.kind != CivilianKind::Engineer {
            continue;
        }

        for (i, goal) in goals.iter().enumerate() {
            if assigned_goals.contains(&i) {
                continue;
            }

            match goal {
                NationGoal::BuildDepotAt { tile, .. } => {
                    // Engineer needs to go to the tile and build a depot
                    if let Some(task) = plan_engineer_depot_task(nation, civilian.position, *tile) {
                        tasks.insert(civilian.entity, task);
                        assigned_goals.insert(i);
                        break;
                    }
                }
                NationGoal::ConnectDepot { tile, .. } => {
                    // Engineer needs to build rail toward an existing depot
                    if let Some(task) = plan_engineer_rail_task(nation, civilian.position, *tile) {
                        tasks.insert(civilian.entity, task);
                        assigned_goals.insert(i);
                        break;
                    }
                }
                _ => {}
            }
        }
    }

    // Second pass: Prospectors for resource discovery
    for civilian in nation.available_civilians() {
        if tasks.contains_key(&civilian.entity) {
            continue;
        }

        if civilian.kind != CivilianKind::Prospector {
            continue;
        }

        for (i, goal) in goals.iter().enumerate() {
            if assigned_goals.contains(&i) {
                continue;
            }

            if let NationGoal::ProspectTile { tile, .. } = goal {
                if civilian.position == *tile || is_adjacent(civilian.position, *tile) {
                    tasks.insert(
                        civilian.entity,
                        CivilianTask::ProspectTile { target: *tile },
                    );
                } else {
                    tasks.insert(civilian.entity, CivilianTask::MoveTo { target: *tile });
                }
                assigned_goals.insert(i);
                break;
            }
        }
    }

    // Third pass: Improvement specialists
    for civilian in nation.available_civilians() {
        if tasks.contains_key(&civilian.entity) {
            continue;
        }

        if !civilian.kind.supports_improvements() {
            continue;
        }

        for (i, goal) in goals.iter().enumerate() {
            if assigned_goals.contains(&i) {
                continue;
            }

            if let NationGoal::ImproveTile {
                tile,
                civilian_kind,
                ..
            } = goal
                && *civilian_kind == civilian.kind
            {
                if civilian.position == *tile || is_adjacent(civilian.position, *tile) {
                    tasks.insert(civilian.entity, CivilianTask::ImproveTile { target: *tile });
                } else {
                    tasks.insert(civilian.entity, CivilianTask::MoveTo { target: *tile });
                }
                assigned_goals.insert(i);
                break;
            }
        }
    }

    // Default: unassigned civilians are idle
    for civilian in nation.available_civilians() {
        tasks.entry(civilian.entity).or_insert(CivilianTask::Idle);
    }
}

/// Plan an engineer task to build a depot at a target tile.
fn plan_engineer_depot_task(
    nation: &NationSnapshot,
    engineer_pos: TilePos,
    target: TilePos,
) -> Option<CivilianTask> {
    // 1. Find the bridgehead: the connected tile closest to target
    let bridgehead = nation
        .connected_tiles
        .iter()
        .min_by_key(|t| {
            (
                t.to_hex().distance_to(target.to_hex()),
                if **t == engineer_pos { 0 } else { 1 }, // Prefer current tile if tied for distance
                t.x,                                     // Consistent tie-breaking
                t.y,
            )
        })
        .copied()?;

    // 2. If we are not at the bridgehead, teleport there
    if engineer_pos != bridgehead {
        return Some(CivilianTask::MoveTo { target: bridgehead });
    }

    // 3. We are at the bridgehead. If it's the target, build the depot.
    if bridgehead == target {
        if can_build_depot_here(target, nation) {
            return Some(CivilianTask::BuildDepot);
        }
        return None;
    }

    // 4. We are at the bridgehead but not at the target. Build rail towards target.
    if let Some(next_tile) = find_step_toward(bridgehead, target, &nation.owned_tiles) {
        // next_tile MUST be unconnected if bridgehead was the closest connected tile.
        if !nation.connected_tiles.contains(&next_tile) {
            // Check if this rail segment is already being built
            if is_rail_being_built(bridgehead, next_tile, nation) {
                return None;
            }

            if can_build_rail_between(bridgehead, next_tile, nation) {
                return Some(CivilianTask::BuildRailTo { target: next_tile });
            }
        } else {
            // Should not happen if bridgehead logic is correct, but for safety:
            return Some(CivilianTask::MoveTo { target: next_tile });
        }
    }

    None
}

/// Plan an engineer task to build rail connecting to an existing depot.
fn plan_engineer_rail_task(
    nation: &NationSnapshot,
    engineer_pos: TilePos,
    depot_pos: TilePos,
) -> Option<CivilianTask> {
    // 1. Find the bridgehead: the connected tile closest to depot_pos
    let bridgehead = nation
        .connected_tiles
        .iter()
        .min_by_key(|t| {
            (
                t.to_hex().distance_to(depot_pos.to_hex()),
                if **t == engineer_pos { 0 } else { 1 }, // Prefer current tile if tied for distance
                t.x,                                     // Consistent tie-breaking
                t.y,
            )
        })
        .copied()?;

    // 2. If we are not at the bridgehead, teleport there
    if engineer_pos != bridgehead {
        return Some(CivilianTask::MoveTo { target: bridgehead });
    }

    // 3. We are at the bridgehead. If it's the depot_pos, we are done (connected).
    if bridgehead == depot_pos {
        return None;
    }

    // 4. We are at the bridgehead but not at the depot. Build rail towards depot.
    if let Some(next_tile) = find_step_toward(bridgehead, depot_pos, &nation.owned_tiles) {
        // next_tile MUST be unconnected if bridgehead was the closest connected tile.
        if !nation.connected_tiles.contains(&next_tile) {
            // Check if this rail segment is already being built
            if is_rail_being_built(bridgehead, next_tile, nation) {
                return None;
            }

            if can_build_rail_between(bridgehead, next_tile, nation) {
                return Some(CivilianTask::BuildRailTo { target: next_tile });
            }
        } else {
            // Should not happen if bridgehead logic is correct, but for safety:
            return Some(CivilianTask::MoveTo { target: next_tile });
        }
    }

    None
}

/// Find the next step from `from` toward `to`, constrained to `allowed_tiles`.
fn find_step_toward(
    from: TilePos,
    to: TilePos,
    allowed_tiles: &std::collections::HashSet<TilePos>,
) -> Option<TilePos> {
    use crate::map::tile_pos::HexExt;

    let from_hex = from.to_hex();
    let to_hex = to.to_hex();

    // Find the neighbor that minimizes distance to target
    from_hex
        .all_neighbors()
        .into_iter()
        .filter_map(|hex| hex.to_tile_pos())
        .filter(|pos| allowed_tiles.contains(pos))
        .min_by_key(|pos| {
            (
                pos.to_hex().distance_to(to_hex),
                pos.x, // Consistent tie-breaking
                pos.y,
            )
        })
}

/// Check if two positions are adjacent on the hex grid.
fn is_adjacent(a: TilePos, b: TilePos) -> bool {
    a.to_hex().distance_to(b.to_hex()) == 1
}

/// Check if a rail is currently under construction between two tiles.
fn is_rail_being_built(a: TilePos, b: TilePos, nation: &NationSnapshot) -> bool {
    let edge = crate::economy::transport::ordered_edge(a, b);
    nation
        .rail_constructions
        .iter()
        .any(|rc| crate::economy::transport::ordered_edge(rc.from, rc.to) == edge)
}

/// Check if a rail can be built on a tile given the nation's technologies.
fn can_build_rail_here(tile_pos: TilePos, nation: &NationSnapshot) -> bool {
    nation
        .tile_terrain
        .get(&tile_pos)
        .map(|terrain| {
            crate::economy::transport::can_build_rail_on_terrain(terrain, &nation.technologies).0
        })
        .unwrap_or(false)
}

/// Check if a rail can be built between two adjacent tiles.
/// Both tiles must support rail construction given the nation's technologies.
fn can_build_rail_between(from: TilePos, to: TilePos, nation: &NationSnapshot) -> bool {
    can_build_rail_here(from, nation) && can_build_rail_here(to, nation)
}

/// Check if a depot can be built on a tile.
fn can_build_depot_here(tile_pos: TilePos, nation: &NationSnapshot) -> bool {
    nation
        .tile_terrain
        .get(&tile_pos)
        .map(crate::economy::transport::can_build_depot_on_terrain)
        .unwrap_or(false)
}

#[cfg(test)]
mod tests {
    use bevy::prelude::*;
    use bevy_ecs_tilemap::prelude::TilePos;
    use std::collections::HashMap;

    use super::*;
    use crate::ai::snapshot::NationSnapshot;

    #[test]
    fn test_goal_priority_ordering() {
        let goals = vec![
            NationGoal::BuyResource {
                good: Good::Coal,
                qty: 5,
                priority: 0.5,
            },
            NationGoal::ConnectDepot {
                tile: TilePos::new(0, 0),
                priority: 0.8,
            },
            NationGoal::HireCivilian {
                kind: CivilianKind::Engineer,
                priority: 0.3,
            },
        ];

        let mut sorted = goals.clone();
        sorted.sort_by(|a, b| {
            b.priority()
                .partial_cmp(&a.priority())
                .unwrap_or(std::cmp::Ordering::Equal)
        });

        assert!(sorted[0].priority() > sorted[1].priority());
        assert!(sorted[1].priority() > sorted[2].priority());
    }

    #[test]
    fn test_engineer_moves_directly_to_connected_tile() {
        use std::collections::HashSet;

        // Engineer is far from connected tiles, should move directly to closest one
        let engineer_pos = TilePos::new(10, 10);
        let connected_tile = TilePos::new(5, 5);
        let target = TilePos::new(8, 8);

        let mut connected_tiles = HashSet::new();
        connected_tiles.insert(connected_tile);

        let mut owned_tiles = HashSet::new();
        owned_tiles.insert(engineer_pos);
        owned_tiles.insert(connected_tile);
        owned_tiles.insert(target);

        // Create terrain map with buildable terrain (Grass)
        let mut tile_terrain = HashMap::new();
        for &pos in &owned_tiles {
            tile_terrain.insert(pos, crate::map::tiles::TerrainType::Grass);
        }

        let snapshot = NationSnapshot {
            entity: Entity::PLACEHOLDER,
            capital_pos: TilePos::new(0, 0),
            treasury: 1000,
            stockpile: HashMap::new(),
            civilians: vec![],
            connected_tiles,
            unconnected_depots: vec![],
            suggested_depots: vec![],
            improvable_tiles: vec![],
            owned_tiles,
            depot_positions: HashSet::new(),
            prospectable_tiles: vec![],
            tile_terrain,
            technologies: crate::economy::technology::Technologies::new(),
            rail_constructions: vec![],
            trade_capacity_total: 3,
            trade_capacity_used: 0,
            buildings: HashMap::new(),
        };

        let task = plan_engineer_depot_task(&snapshot, engineer_pos, target);

        // Should move directly to connected tile, not incremental step
        assert!(matches!(task, Some(CivilianTask::MoveTo { target: t }) if t == connected_tile));
    }

    #[test]
    fn test_engineer_builds_rail_when_on_connected_tile() {
        use std::collections::HashSet;

        // Engineer is on a connected tile, should build rail toward target
        let engineer_pos = TilePos::new(5, 5);
        let target = TilePos::new(8, 8);
        let next_step = TilePos::new(6, 5); // Adjacent tile toward target

        let mut connected_tiles = HashSet::new();
        connected_tiles.insert(engineer_pos);

        let mut owned_tiles = HashSet::new();
        owned_tiles.insert(engineer_pos);
        owned_tiles.insert(next_step);
        owned_tiles.insert(target);

        // Create terrain map with buildable terrain (Grass)
        let mut tile_terrain = HashMap::new();
        for &pos in &owned_tiles {
            tile_terrain.insert(pos, crate::map::tiles::TerrainType::Grass);
        }

        let snapshot = NationSnapshot {
            entity: Entity::PLACEHOLDER,
            capital_pos: TilePos::new(0, 0),
            treasury: 1000,
            stockpile: HashMap::new(),
            civilians: vec![],
            connected_tiles,
            unconnected_depots: vec![],
            suggested_depots: vec![],
            improvable_tiles: vec![],
            owned_tiles,
            depot_positions: HashSet::new(),
            prospectable_tiles: vec![],
            tile_terrain,
            technologies: crate::economy::technology::Technologies::new(),
            rail_constructions: vec![],
            trade_capacity_total: 3,
            trade_capacity_used: 0,
            buildings: HashMap::new(),
        };

        let task = plan_engineer_depot_task(&snapshot, engineer_pos, target);

        // Should build rail to adjacent tile toward target
        assert!(matches!(task, Some(CivilianTask::BuildRailTo { target: t }) if t == next_step));
    }

    #[test]
    fn test_engineer_bridgehead_loop() {
        use std::collections::HashSet;

        // Two connected tiles (0,0) and (0,1) equally close to target (1,1)
        // Capital at (0,0), another connected tile at (0,1).
        // Hub at (1,1).
        let capital_pos = TilePos::new(0, 0);
        let pos_0_1 = TilePos::new(0, 1);
        let target = TilePos::new(1, 1);

        let mut connected_tiles = HashSet::new();
        connected_tiles.insert(capital_pos);
        connected_tiles.insert(pos_0_1);

        let mut owned_tiles = HashSet::new();
        owned_tiles.insert(capital_pos);
        owned_tiles.insert(pos_0_1);
        owned_tiles.insert(target);

        let mut tile_terrain = HashMap::new();
        for &pos in &owned_tiles {
            tile_terrain.insert(pos, crate::map::tiles::TerrainType::Grass);
        }

        let snapshot = NationSnapshot {
            entity: Entity::PLACEHOLDER,
            capital_pos,
            treasury: 1000,
            stockpile: HashMap::new(),
            civilians: vec![],
            connected_tiles,
            unconnected_depots: vec![],
            suggested_depots: vec![],
            improvable_tiles: vec![],
            owned_tiles,
            depot_positions: HashSet::new(),
            prospectable_tiles: vec![],
            tile_terrain,
            technologies: crate::economy::technology::Technologies::new(),
            rail_constructions: vec![],
            trade_capacity_total: 3,
            trade_capacity_used: 0,
            buildings: HashMap::new(),
        };

        // If bridgehead logic picks (0,0) as better than (0,1) due to tie-breaking,
        // and engineer is at (0,1), it will MoveTo (0,0).
        let task = plan_engineer_rail_task(&snapshot, pos_0_1, target);

        // This is fine if it leads to progress.
        // But if then it tries to move from (0,0) to (0,1), it's a loop.
        if let Some(CivilianTask::MoveTo { target: t }) = task
            && t == capital_pos
        {
            // Now check what happens at (0,0)
            let task2 = plan_engineer_rail_task(&snapshot, capital_pos, target);
            // If task2 is MoveTo(0,1), we have a loop!
            assert!(
                !matches!(task2, Some(CivilianTask::MoveTo { target: next }) if next == pos_0_1),
                "Loop detected: (0,1) -> (0,0) -> (0,1)"
            );
        }
    }
}

/// Generate transport allocations based on available resources and capacity.
/// Since we don't have snapshot data for transport capacity yet, we use a simple heuristic:
/// allocate generously to all resource types that might be available.
fn generate_transport_allocations(_nation: &NationSnapshot, plan: &mut NationPlan) {
    use crate::economy::transport::TransportCommodity;
    
    // Allocate high capacity to essential resources
    // These values are generous to ensure AI doesn't starve from lack of transport
    let allocations = [
        (TransportCommodity::Grain, 10),
        (TransportCommodity::Fruit, 8),
        (TransportCommodity::Fiber, 8),
        (TransportCommodity::Meat, 8),
        (TransportCommodity::Timber, 10),
        (TransportCommodity::Coal, 10),
        (TransportCommodity::Iron, 10),
        (TransportCommodity::Precious, 5),
        (TransportCommodity::Oil, 8),
        (TransportCommodity::Fabric, 5),
        (TransportCommodity::Lumber, 5),
        (TransportCommodity::Paper, 5),
        (TransportCommodity::Steel, 5),
        (TransportCommodity::Fuel, 5),
        (TransportCommodity::Clothing, 3),
        (TransportCommodity::Furniture, 3),
        (TransportCommodity::Hardware, 3),
        (TransportCommodity::Armaments, 3),
        (TransportCommodity::CannedFood, 3),
        (TransportCommodity::Horses, 2),
    ];
    
    for (commodity, amount) in allocations {
        plan.transport_allocations.push((commodity, amount));
    }
}

/// Generate production orders to build transport capacity.
/// AI should produce Transport goods when it has the resources.
fn generate_production_orders(nation: &NationSnapshot, _plan: &mut NationPlan) {
    // Check if we have steel and lumber for Transport production
    let steel_available = nation.available_amount(Good::Steel);
    let lumber_available = nation.available_amount(Good::Lumber);
    
    // If we have materials, produce some transport capacity
    if steel_available >= 2 && lumber_available >= 2 {
        // Find the railyard building entity (we don't have it in snapshot, so skip for now)
        // TODO: Add building entities to NationSnapshot so AI can issue production orders
        // For now, the allocation alone should help since players can manually produce
        info!(
            "AI Nation {:?} has materials for Transport production (Steel: {}, Lumber: {})",
            nation.entity, steel_available, lumber_available
        );
    }
}<|MERGE_RESOLUTION|>--- conflicted
+++ resolved
@@ -67,12 +67,8 @@
     pub market_buys: Vec<(Good, u32)>,
     pub market_sells: Vec<(Good, u32)>,
     pub civilians_to_hire: Vec<CivilianKind>,
-<<<<<<< HEAD
-    pub production_orders: Vec<(Entity, Good, u32)>,
-=======
     pub transport_allocations: Vec<(crate::economy::transport::TransportCommodity, u32)>,
-    pub production_orders: Vec<(Entity, Good, u32)>, // (building, output_good, target)
->>>>>>> 5fa7f66a
+    pub production_orders: Vec<(Entity, Good, u32)>, // (building_entity, output_good, target)
 }
 
 /// A task assigned to a specific civilian.
@@ -575,216 +571,12 @@
         .unwrap_or(false)
 }
 
-#[cfg(test)]
-mod tests {
-    use bevy::prelude::*;
-    use bevy_ecs_tilemap::prelude::TilePos;
-    use std::collections::HashMap;
-
-    use super::*;
-    use crate::ai::snapshot::NationSnapshot;
-
-    #[test]
-    fn test_goal_priority_ordering() {
-        let goals = vec![
-            NationGoal::BuyResource {
-                good: Good::Coal,
-                qty: 5,
-                priority: 0.5,
-            },
-            NationGoal::ConnectDepot {
-                tile: TilePos::new(0, 0),
-                priority: 0.8,
-            },
-            NationGoal::HireCivilian {
-                kind: CivilianKind::Engineer,
-                priority: 0.3,
-            },
-        ];
-
-        let mut sorted = goals.clone();
-        sorted.sort_by(|a, b| {
-            b.priority()
-                .partial_cmp(&a.priority())
-                .unwrap_or(std::cmp::Ordering::Equal)
-        });
-
-        assert!(sorted[0].priority() > sorted[1].priority());
-        assert!(sorted[1].priority() > sorted[2].priority());
-    }
-
-    #[test]
-    fn test_engineer_moves_directly_to_connected_tile() {
-        use std::collections::HashSet;
-
-        // Engineer is far from connected tiles, should move directly to closest one
-        let engineer_pos = TilePos::new(10, 10);
-        let connected_tile = TilePos::new(5, 5);
-        let target = TilePos::new(8, 8);
-
-        let mut connected_tiles = HashSet::new();
-        connected_tiles.insert(connected_tile);
-
-        let mut owned_tiles = HashSet::new();
-        owned_tiles.insert(engineer_pos);
-        owned_tiles.insert(connected_tile);
-        owned_tiles.insert(target);
-
-        // Create terrain map with buildable terrain (Grass)
-        let mut tile_terrain = HashMap::new();
-        for &pos in &owned_tiles {
-            tile_terrain.insert(pos, crate::map::tiles::TerrainType::Grass);
-        }
-
-        let snapshot = NationSnapshot {
-            entity: Entity::PLACEHOLDER,
-            capital_pos: TilePos::new(0, 0),
-            treasury: 1000,
-            stockpile: HashMap::new(),
-            civilians: vec![],
-            connected_tiles,
-            unconnected_depots: vec![],
-            suggested_depots: vec![],
-            improvable_tiles: vec![],
-            owned_tiles,
-            depot_positions: HashSet::new(),
-            prospectable_tiles: vec![],
-            tile_terrain,
-            technologies: crate::economy::technology::Technologies::new(),
-            rail_constructions: vec![],
-            trade_capacity_total: 3,
-            trade_capacity_used: 0,
-            buildings: HashMap::new(),
-        };
-
-        let task = plan_engineer_depot_task(&snapshot, engineer_pos, target);
-
-        // Should move directly to connected tile, not incremental step
-        assert!(matches!(task, Some(CivilianTask::MoveTo { target: t }) if t == connected_tile));
-    }
-
-    #[test]
-    fn test_engineer_builds_rail_when_on_connected_tile() {
-        use std::collections::HashSet;
-
-        // Engineer is on a connected tile, should build rail toward target
-        let engineer_pos = TilePos::new(5, 5);
-        let target = TilePos::new(8, 8);
-        let next_step = TilePos::new(6, 5); // Adjacent tile toward target
-
-        let mut connected_tiles = HashSet::new();
-        connected_tiles.insert(engineer_pos);
-
-        let mut owned_tiles = HashSet::new();
-        owned_tiles.insert(engineer_pos);
-        owned_tiles.insert(next_step);
-        owned_tiles.insert(target);
-
-        // Create terrain map with buildable terrain (Grass)
-        let mut tile_terrain = HashMap::new();
-        for &pos in &owned_tiles {
-            tile_terrain.insert(pos, crate::map::tiles::TerrainType::Grass);
-        }
-
-        let snapshot = NationSnapshot {
-            entity: Entity::PLACEHOLDER,
-            capital_pos: TilePos::new(0, 0),
-            treasury: 1000,
-            stockpile: HashMap::new(),
-            civilians: vec![],
-            connected_tiles,
-            unconnected_depots: vec![],
-            suggested_depots: vec![],
-            improvable_tiles: vec![],
-            owned_tiles,
-            depot_positions: HashSet::new(),
-            prospectable_tiles: vec![],
-            tile_terrain,
-            technologies: crate::economy::technology::Technologies::new(),
-            rail_constructions: vec![],
-            trade_capacity_total: 3,
-            trade_capacity_used: 0,
-            buildings: HashMap::new(),
-        };
-
-        let task = plan_engineer_depot_task(&snapshot, engineer_pos, target);
-
-        // Should build rail to adjacent tile toward target
-        assert!(matches!(task, Some(CivilianTask::BuildRailTo { target: t }) if t == next_step));
-    }
-
-    #[test]
-    fn test_engineer_bridgehead_loop() {
-        use std::collections::HashSet;
-
-        // Two connected tiles (0,0) and (0,1) equally close to target (1,1)
-        // Capital at (0,0), another connected tile at (0,1).
-        // Hub at (1,1).
-        let capital_pos = TilePos::new(0, 0);
-        let pos_0_1 = TilePos::new(0, 1);
-        let target = TilePos::new(1, 1);
-
-        let mut connected_tiles = HashSet::new();
-        connected_tiles.insert(capital_pos);
-        connected_tiles.insert(pos_0_1);
-
-        let mut owned_tiles = HashSet::new();
-        owned_tiles.insert(capital_pos);
-        owned_tiles.insert(pos_0_1);
-        owned_tiles.insert(target);
-
-        let mut tile_terrain = HashMap::new();
-        for &pos in &owned_tiles {
-            tile_terrain.insert(pos, crate::map::tiles::TerrainType::Grass);
-        }
-
-        let snapshot = NationSnapshot {
-            entity: Entity::PLACEHOLDER,
-            capital_pos,
-            treasury: 1000,
-            stockpile: HashMap::new(),
-            civilians: vec![],
-            connected_tiles,
-            unconnected_depots: vec![],
-            suggested_depots: vec![],
-            improvable_tiles: vec![],
-            owned_tiles,
-            depot_positions: HashSet::new(),
-            prospectable_tiles: vec![],
-            tile_terrain,
-            technologies: crate::economy::technology::Technologies::new(),
-            rail_constructions: vec![],
-            trade_capacity_total: 3,
-            trade_capacity_used: 0,
-            buildings: HashMap::new(),
-        };
-
-        // If bridgehead logic picks (0,0) as better than (0,1) due to tie-breaking,
-        // and engineer is at (0,1), it will MoveTo (0,0).
-        let task = plan_engineer_rail_task(&snapshot, pos_0_1, target);
-
-        // This is fine if it leads to progress.
-        // But if then it tries to move from (0,0) to (0,1), it's a loop.
-        if let Some(CivilianTask::MoveTo { target: t }) = task
-            && t == capital_pos
-        {
-            // Now check what happens at (0,0)
-            let task2 = plan_engineer_rail_task(&snapshot, capital_pos, target);
-            // If task2 is MoveTo(0,1), we have a loop!
-            assert!(
-                !matches!(task2, Some(CivilianTask::MoveTo { target: next }) if next == pos_0_1),
-                "Loop detected: (0,1) -> (0,0) -> (0,1)"
-            );
-        }
-    }
-}
-
 /// Generate transport allocations based on available resources and capacity.
 /// Since we don't have snapshot data for transport capacity yet, we use a simple heuristic:
 /// allocate generously to all resource types that might be available.
 fn generate_transport_allocations(_nation: &NationSnapshot, plan: &mut NationPlan) {
     use crate::economy::transport::TransportCommodity;
-    
+
     // Allocate high capacity to essential resources
     // These values are generous to ensure AI doesn't starve from lack of transport
     let allocations = [
@@ -809,7 +601,7 @@
         (TransportCommodity::CannedFood, 3),
         (TransportCommodity::Horses, 2),
     ];
-    
+
     for (commodity, amount) in allocations {
         plan.transport_allocations.push((commodity, amount));
     }
@@ -821,7 +613,7 @@
     // Check if we have steel and lumber for Transport production
     let steel_available = nation.available_amount(Good::Steel);
     let lumber_available = nation.available_amount(Good::Lumber);
-    
+
     // If we have materials, produce some transport capacity
     if steel_available >= 2 && lumber_available >= 2 {
         // Find the railyard building entity (we don't have it in snapshot, so skip for now)
@@ -832,4 +624,208 @@
             nation.entity, steel_available, lumber_available
         );
     }
+}
+
+#[cfg(test)]
+mod tests {
+    use bevy::prelude::*;
+    use bevy_ecs_tilemap::prelude::TilePos;
+    use std::collections::HashMap;
+
+    use super::*;
+    use crate::ai::snapshot::NationSnapshot;
+
+    #[test]
+    fn test_goal_priority_ordering() {
+        let goals = vec![
+            NationGoal::BuyResource {
+                good: Good::Coal,
+                qty: 5,
+                priority: 0.5,
+            },
+            NationGoal::ConnectDepot {
+                tile: TilePos::new(0, 0),
+                priority: 0.8,
+            },
+            NationGoal::HireCivilian {
+                kind: CivilianKind::Engineer,
+                priority: 0.3,
+            },
+        ];
+
+        let mut sorted = goals.clone();
+        sorted.sort_by(|a, b| {
+            b.priority()
+                .partial_cmp(&a.priority())
+                .unwrap_or(std::cmp::Ordering::Equal)
+        });
+
+        assert!(sorted[0].priority() > sorted[1].priority());
+        assert!(sorted[1].priority() > sorted[2].priority());
+    }
+
+    #[test]
+    fn test_engineer_moves_directly_to_connected_tile() {
+        use std::collections::HashSet;
+
+        // Engineer is far from connected tiles, should move directly to closest one
+        let engineer_pos = TilePos::new(10, 10);
+        let connected_tile = TilePos::new(5, 5);
+        let target = TilePos::new(8, 8);
+
+        let mut connected_tiles = HashSet::new();
+        connected_tiles.insert(connected_tile);
+
+        let mut owned_tiles = HashSet::new();
+        owned_tiles.insert(engineer_pos);
+        owned_tiles.insert(connected_tile);
+        owned_tiles.insert(target);
+
+        // Create terrain map with buildable terrain (Grass)
+        let mut tile_terrain = HashMap::new();
+        for &pos in &owned_tiles {
+            tile_terrain.insert(pos, crate::map::tiles::TerrainType::Grass);
+        }
+
+        let snapshot = NationSnapshot {
+            entity: Entity::PLACEHOLDER,
+            capital_pos: TilePos::new(0, 0),
+            treasury: 1000,
+            stockpile: HashMap::new(),
+            civilians: vec![],
+            connected_tiles,
+            unconnected_depots: vec![],
+            suggested_depots: vec![],
+            improvable_tiles: vec![],
+            owned_tiles,
+            depot_positions: HashSet::new(),
+            prospectable_tiles: vec![],
+            tile_terrain,
+            technologies: crate::economy::technology::Technologies::new(),
+            rail_constructions: vec![],
+            trade_capacity_total: 3,
+            trade_capacity_used: 0,
+            buildings: HashMap::new(),
+        };
+
+        let task = plan_engineer_depot_task(&snapshot, engineer_pos, target);
+
+        // Should move directly to connected tile, not incremental step
+        assert!(matches!(task, Some(CivilianTask::MoveTo { target: t }) if t == connected_tile));
+    }
+
+    #[test]
+    fn test_engineer_builds_rail_when_on_connected_tile() {
+        use std::collections::HashSet;
+
+        // Engineer is on a connected tile, should build rail toward target
+        let engineer_pos = TilePos::new(5, 5);
+        let target = TilePos::new(8, 8);
+        let next_step = TilePos::new(6, 5); // Adjacent tile toward target
+
+        let mut connected_tiles = HashSet::new();
+        connected_tiles.insert(engineer_pos);
+
+        let mut owned_tiles = HashSet::new();
+        owned_tiles.insert(engineer_pos);
+        owned_tiles.insert(next_step);
+        owned_tiles.insert(target);
+
+        // Create terrain map with buildable terrain (Grass)
+        let mut tile_terrain = HashMap::new();
+        for &pos in &owned_tiles {
+            tile_terrain.insert(pos, crate::map::tiles::TerrainType::Grass);
+        }
+
+        let snapshot = NationSnapshot {
+            entity: Entity::PLACEHOLDER,
+            capital_pos: TilePos::new(0, 0),
+            treasury: 1000,
+            stockpile: HashMap::new(),
+            civilians: vec![],
+            connected_tiles,
+            unconnected_depots: vec![],
+            suggested_depots: vec![],
+            improvable_tiles: vec![],
+            owned_tiles,
+            depot_positions: HashSet::new(),
+            prospectable_tiles: vec![],
+            tile_terrain,
+            technologies: crate::economy::technology::Technologies::new(),
+            rail_constructions: vec![],
+            trade_capacity_total: 3,
+            trade_capacity_used: 0,
+            buildings: HashMap::new(),
+        };
+
+        let task = plan_engineer_depot_task(&snapshot, engineer_pos, target);
+
+        // Should build rail to adjacent tile toward target
+        assert!(matches!(task, Some(CivilianTask::BuildRailTo { target: t }) if t == next_step));
+    }
+
+    #[test]
+    fn test_engineer_bridgehead_loop() {
+        use std::collections::HashSet;
+
+        // Two connected tiles (0,0) and (0,1) equally close to target (1,1)
+        // Capital at (0,0), another connected tile at (0,1).
+        // Hub at (1,1).
+        let capital_pos = TilePos::new(0, 0);
+        let pos_0_1 = TilePos::new(0, 1);
+        let target = TilePos::new(1, 1);
+
+        let mut connected_tiles = HashSet::new();
+        connected_tiles.insert(capital_pos);
+        connected_tiles.insert(pos_0_1);
+
+        let mut owned_tiles = HashSet::new();
+        owned_tiles.insert(capital_pos);
+        owned_tiles.insert(pos_0_1);
+        owned_tiles.insert(target);
+
+        let mut tile_terrain = HashMap::new();
+        for &pos in &owned_tiles {
+            tile_terrain.insert(pos, crate::map::tiles::TerrainType::Grass);
+        }
+
+        let snapshot = NationSnapshot {
+            entity: Entity::PLACEHOLDER,
+            capital_pos,
+            treasury: 1000,
+            stockpile: HashMap::new(),
+            civilians: vec![],
+            connected_tiles,
+            unconnected_depots: vec![],
+            suggested_depots: vec![],
+            improvable_tiles: vec![],
+            owned_tiles,
+            depot_positions: HashSet::new(),
+            prospectable_tiles: vec![],
+            tile_terrain,
+            technologies: crate::economy::technology::Technologies::new(),
+            rail_constructions: vec![],
+            trade_capacity_total: 3,
+            trade_capacity_used: 0,
+            buildings: HashMap::new(),
+        };
+
+        // If bridgehead logic picks (0,0) as better than (0,1) due to tie-breaking,
+        // and engineer is at (0,1), it will MoveTo (0,0).
+        let task = plan_engineer_rail_task(&snapshot, pos_0_1, target);
+
+        // This is fine if it leads to progress.
+        // But if then it tries to move from (0,0) to (0,1), it's a loop.
+        if let Some(CivilianTask::MoveTo { target: t }) = task
+            && t == capital_pos
+        {
+            // Now check what happens at (0,0)
+            let task2 = plan_engineer_rail_task(&snapshot, capital_pos, target);
+            // If task2 is MoveTo(0,1), we have a loop!
+            assert!(
+                !matches!(task2, Some(CivilianTask::MoveTo { target: next }) if next == pos_0_1),
+                "Loop detected: (0,1) -> (0,0) -> (0,1)"
+            );
+        }
+    }
 }