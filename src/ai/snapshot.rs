//! Unified game state snapshot for AI decision-making.
//!
//! This module captures all relevant game state once per turn, providing
//! a consistent view for both nation-level and civilian-level decisions.

use bevy::prelude::*;
use bevy_ecs_tilemap::prelude::{TilePos, TileStorage};
use std::collections::{HashMap, HashSet};

use crate::ai::markers::AiNation;
use crate::civilians::types::{Civilian, CivilianKind, ProspectingKnowledge};
use crate::economy::goods::Good;
use crate::economy::market::{MARKET_RESOURCES, MarketPriceModel, MarketVolume};
use crate::economy::nation::{Capital, Nation};
use crate::economy::production::Buildings;
use crate::economy::stockpile::{Stockpile, StockpileEntry};
use crate::economy::transport::{Depot, Rails};
use crate::economy::treasury::Treasury;
use crate::map::prospecting::PotentialMineral;
use crate::map::province::Province;
use crate::map::tile_pos::{HexExt, TilePosExt};
use crate::resources::{DevelopmentLevel, TileResource};
use crate::turn_system::TurnCounter;

/// Complete game state snapshot built once per turn.
#[derive(Resource, Default, Debug)]
pub struct AiSnapshot {
    pub turn: u32,
    pub nations: HashMap<Entity, NationSnapshot>,
    pub market: MarketSnapshot,
}

impl AiSnapshot {
    pub fn get_nation(&self, entity: Entity) -> Option<&NationSnapshot> {
        self.nations.get(&entity)
    }
}

/// Snapshot of a single AI nation's state.
#[derive(Debug, Clone)]
pub struct NationSnapshot {
    pub entity: Entity,
    pub capital_pos: TilePos,
    pub treasury: i64,
    pub stockpile: HashMap<Good, StockpileEntry>,
    pub civilians: Vec<CivilianSnapshot>,
    pub connected_tiles: HashSet<TilePos>,
    pub buildings: Buildings,
    pub unconnected_depots: Vec<DepotInfo>,
    /// Optimal depot locations calculated via greedy set-cover algorithm.
    pub suggested_depots: Vec<SuggestedDepot>,
    pub improvable_tiles: Vec<ImprovableTile>,
    pub owned_tiles: HashSet<TilePos>,
    pub depot_positions: HashSet<TilePos>,
    /// Tiles with potential minerals that haven't been prospected by this nation.
    pub prospectable_tiles: Vec<ProspectableTile>,
    /// Terrain type for each tile position (for build validation).
    pub tile_terrain: HashMap<TilePos, crate::map::tiles::TerrainType>,
    /// Technologies owned by this nation.
    pub technologies: crate::economy::technology::Technologies,
    /// Rails currently under construction by this nation.
    pub rail_constructions: Vec<RailConstructionSnapshot>,
    /// Trade capacity information.
    pub trade_capacity_total: u32,
    pub trade_capacity_used: u32,
    /// Buildings owned by this nation.
    pub buildings:
        HashMap<crate::economy::production::BuildingKind, crate::economy::production::Building>,
}

/// Snapshot of rail construction.
#[derive(Debug, Clone)]
pub struct RailConstructionSnapshot {
    pub from: TilePos,
    pub to: TilePos,
}

impl NationSnapshot {
    pub fn stockpile_amount(&self, good: Good) -> u32 {
        self.stockpile.get(&good).map(|e| e.total).unwrap_or(0)
    }

    pub fn available_amount(&self, good: Good) -> u32 {
        self.stockpile.get(&good).map(|e| e.available).unwrap_or(0)
    }

    /// Count civilians of a specific kind.
    pub fn civilian_count(&self, kind: CivilianKind) -> usize {
        self.civilians.iter().filter(|c| c.kind == kind).count()
    }

    /// Get civilians that haven't acted this turn.
    pub fn available_civilians(&self) -> impl Iterator<Item = &CivilianSnapshot> {
        self.civilians.iter().filter(|c| !c.has_moved)
    }

    /// Get available trade capacity (not currently used).
    pub fn trade_capacity_available(&self) -> u32 {
        self.trade_capacity_total
            .saturating_sub(self.trade_capacity_used)
    }

    /// Get trade capacity utilization as a percentage (0.0 to 1.0).
    pub fn trade_capacity_utilization(&self) -> f32 {
        if self.trade_capacity_total == 0 {
            return 0.0;
        }
        self.trade_capacity_used as f32 / self.trade_capacity_total as f32
    }
}

/// Snapshot of a civilian unit.
#[derive(Debug, Clone)]
pub struct CivilianSnapshot {
    pub entity: Entity,
    pub kind: CivilianKind,
    pub position: TilePos,
    pub has_moved: bool,
}

/// Info about a depot that needs rail connection.
#[derive(Debug, Clone)]
pub struct DepotInfo {
    pub position: TilePos,
    pub distance_from_capital: u32,
}

/// A suggested depot location with coverage information.
#[derive(Debug, Clone)]
pub struct SuggestedDepot {
    pub position: TilePos,
    pub covers_count: u32,
    pub distance_from_capital: u32,
}

/// Get all tiles covered by a depot at the given position (center + 6 neighbors).
pub fn depot_coverage(position: TilePos) -> impl Iterator<Item = TilePos> {
    let hex = position.to_hex();
    hex.all_neighbors()
        .into_iter()
        .filter_map(|h| h.to_tile_pos())
        .chain(std::iter::once(position))
}

/// Calculate optimal depot locations using a greedy set-cover algorithm.
///
/// The algorithm iteratively picks the owned tile that covers the most uncovered
/// resources until all resources are covered.
fn calculate_suggested_depots(
    resource_tiles: &HashSet<TilePos>,
    owned_tiles: &HashSet<TilePos>,
    depot_positions: &HashSet<TilePos>,
    capital_pos: TilePos,
    tile_terrain: &HashMap<TilePos, crate::map::tiles::TerrainType>,
) -> Vec<SuggestedDepot> {
    let capital_hex = capital_pos.to_hex();

    // Calculate which resources are already covered by existing depots and capital
    let mut covered_tiles: HashSet<TilePos> = HashSet::new();

    // Capital acts as a depot - covers itself + neighbors
    covered_tiles.extend(depot_coverage(capital_pos));

    // Each existing depot covers 7 tiles
    for &depot_pos in depot_positions {
        covered_tiles.extend(depot_coverage(depot_pos));
    }

    // Find uncovered resources
    let mut remaining: HashSet<TilePos> =
        resource_tiles.difference(&covered_tiles).copied().collect();

    let mut suggestions = Vec::new();

    // Greedy algorithm: pick the tile that covers the most uncovered resources
    while !remaining.is_empty() {
        let best = owned_tiles
            .iter()
            .filter(|pos| !depot_positions.contains(pos)) // No depot already here
            .filter(|pos| {
                // Filter out tiles with invalid terrain
                tile_terrain
                    .get(pos)
                    .map(crate::economy::transport::can_build_depot_on_terrain)
                    .unwrap_or(false)
            })
            .map(|&pos| {
                let coverage: HashSet<TilePos> = depot_coverage(pos).collect();
                let covers_count = remaining.intersection(&coverage).count() as u32;
                let distance = capital_hex.distance_to(pos.to_hex()) as u32;
                (pos, covers_count, distance)
            })
            .filter(|(_, count, _)| *count > 0) // Must cover at least 1 resource
            .max_by_key(|(_, count, dist)| (*count * 100, u32::MAX - dist)); // Prefer more coverage, then closer

        if let Some((pos, covers_count, distance)) = best {
            // Mark covered tiles as handled
            for covered in depot_coverage(pos) {
                remaining.remove(&covered);
            }
            suggestions.push(SuggestedDepot {
                position: pos,
                covers_count,
                distance_from_capital: distance,
            });
        } else {
            break; // No more valid positions
        }
    }

    // Sort by distance (closest first, with coverage as tiebreaker)
    suggestions.sort_by_key(|s| (s.distance_from_capital, u32::MAX - s.covers_count));

    suggestions
}

/// A tile that can be improved by a civilian.
#[derive(Debug, Clone)]
pub struct ImprovableTile {
    pub position: TilePos,
    pub resource_type: crate::resources::ResourceType,
    pub development: DevelopmentLevel,
    pub improver_kind: CivilianKind,
    pub distance_from_capital: u32,
}

/// A tile with potential minerals that can be prospected.
#[derive(Debug, Clone)]
pub struct ProspectableTile {
    pub position: TilePos,
    pub distance_from_capital: u32,
}

/// Snapshot of market state.
#[derive(Debug, Clone, Default)]
pub struct MarketSnapshot {
    pub prices: HashMap<Good, u32>,
}

impl MarketSnapshot {
    pub fn price_for(&self, good: Good) -> u32 {
        self.prices.get(&good).copied().unwrap_or(100)
    }
}

/// Target buffer the AI aims to maintain for tradable resources.
pub const RESOURCE_TARGET_DAYS: f32 = 20.0;

pub fn resource_target_days(good: Good) -> f32 {
    if good.is_raw_food() {
        12.0
    } else {
        RESOURCE_TARGET_DAYS
    }
}

/// Builds the complete AI snapshot at the start of EnemyTurn.
#[allow(clippy::too_many_arguments)]
pub fn build_ai_snapshot(
    mut snapshot: ResMut<AiSnapshot>,
    turn: Res<TurnCounter>,
    pricing: Res<MarketPriceModel>,
    rails: Res<Rails>,
    trade_capacity: Res<crate::economy::trade_capacity::TradeCapacity>,
    ai_nations: Query<
        (
            Entity,
            &Capital,
            &Stockpile,
            &Treasury,
            &crate::economy::technology::Technologies,
<<<<<<< HEAD
            &Buildings,
=======
            &crate::economy::production::Buildings,
>>>>>>> 1d529d31
        ),
        (With<AiNation>, With<Nation>),
    >,
    civilians: Query<(Entity, &Civilian)>,
    civilian_jobs: Query<&crate::civilians::types::CivilianJob>,
    rail_constructions: Query<&crate::economy::transport::RailConstruction>,
    depots: Query<&Depot>,
    provinces: Query<&Province>,
    tile_storage: Query<&TileStorage>,
    tile_resources: Query<&TileResource>,
    tile_terrain: Query<&crate::map::tiles::TerrainType>,
    potential_minerals: Query<&PotentialMineral>,
    prospecting: Option<Res<ProspectingKnowledge>>,
) {
    snapshot.turn = turn.current;
    snapshot.nations.clear();

    // Build market snapshot
    snapshot.market.prices.clear();
    for &good in MARKET_RESOURCES {
        let price = pricing.price_for(good, MarketVolume::default());
        snapshot.market.prices.insert(good, price);
    }

    let Ok(storage) = tile_storage.single() else {
        return;
    };

    // Build per-nation snapshots
    for (entity, capital, stockpile, treasury, technologies, buildings) in ai_nations.iter() {
        let capital_pos = capital.0;
        let capital_hex = capital_pos.to_hex();

        // Collect stockpile entries
        let stockpile_map: HashMap<Good, StockpileEntry> = stockpile
            .entries()
            .map(|entry| (entry.good, entry))
            .collect();

        // Find owned tiles from provinces
        let mut owned_tiles = HashSet::new();
        for province in provinces.iter() {
            if province.owner == Some(entity) {
                owned_tiles.extend(province.tiles.iter().copied());
            }
        }

        // Compute connected tiles via BFS from capital along rails
        let connected_tiles = compute_connected_tiles(capital_pos, entity, &owned_tiles, &rails);

        // Collect all depot positions for this nation
        let depot_positions: HashSet<TilePos> = depots
            .iter()
            .filter(|d| d.owner == entity)
            .map(|d| d.position)
            .collect();

        // Find unconnected depots
        let mut unconnected_depots: Vec<DepotInfo> = depots
            .iter()
            .filter(|d| d.owner == entity && !d.connected)
            .map(|d| {
                let hex = d.position.to_hex();
                DepotInfo {
                    position: d.position,
                    distance_from_capital: capital_hex.distance_to(hex) as u32,
                }
            })
            .collect();
        unconnected_depots.sort_by_key(|d| d.distance_from_capital);

        // Find resource tiles and improvable tiles
        let mut resource_tiles = HashSet::new();
        let mut improvable_tiles = Vec::new();
        for &tile_pos in &owned_tiles {
            let Some(tile_entity) = storage.get(&tile_pos) else {
                continue;
            };
            let Ok(resource) = tile_resources.get(tile_entity) else {
                continue;
            };
            if !resource.discovered {
                continue;
            }
            // Check prospecting knowledge for minerals
            let prospected = if resource.requires_prospecting() {
                if let Some(ref knowledge) = prospecting {
                    knowledge.is_discovered_by(tile_entity, entity)
                } else {
                    false
                }
            } else {
                true
            };
            if !prospected {
                continue;
            }
            // Track all discovered resource tiles for depot coverage calculation
            resource_tiles.insert(tile_pos);

            // Track improvable tiles (not at max development)
            if resource.development < DevelopmentLevel::Lv3
                && let Some(improver_kind) = improver_for_resource(&resource.resource_type)
            {
                let distance = capital_hex.distance_to(tile_pos.to_hex()) as u32;
                improvable_tiles.push(ImprovableTile {
                    position: tile_pos,
                    resource_type: resource.resource_type,
                    development: resource.development,
                    improver_kind,
                    distance_from_capital: distance,
                });
            }
        }
        improvable_tiles.sort_by_key(|t| (t.distance_from_capital, t.development as u8));

        // Find prospectable tiles (owned tiles with PotentialMineral not yet prospected by this nation)
        let mut prospectable_tiles = Vec::new();
        for &tile_pos in &owned_tiles {
            let Some(tile_entity) = storage.get(&tile_pos) else {
                continue;
            };
            // Check if tile has potential minerals
            if potential_minerals.get(tile_entity).is_ok() {
                // Check if we've already prospected this tile
                let already_prospected = prospecting
                    .as_ref()
                    .is_some_and(|k| k.is_discovered_by(tile_entity, entity));
                if !already_prospected {
                    let distance = capital_hex.distance_to(tile_pos.to_hex()) as u32;
                    prospectable_tiles.push(ProspectableTile {
                        position: tile_pos,
                        distance_from_capital: distance,
                    });
                }
            }
        }
        prospectable_tiles.sort_by_key(|t| t.distance_from_capital);

        // Collect terrain information for owned tiles
        let mut tile_terrain_map = HashMap::new();
        for &tile_pos in &owned_tiles {
            if let Some(tile_entity) = storage.get(&tile_pos)
                && let Ok(terrain) = tile_terrain.get(tile_entity)
            {
                tile_terrain_map.insert(tile_pos, *terrain);
            }
        }

        // Calculate optimal depot locations using greedy set-cover algorithm
        let suggested_depots = calculate_suggested_depots(
            &resource_tiles,
            &owned_tiles,
            &depot_positions,
            capital_pos,
            &tile_terrain_map,
        );

        // Collect rail constructions for this nation
        let nation_rail_constructions: Vec<RailConstructionSnapshot> = rail_constructions
            .iter()
            .filter(|rc| rc.owner == entity)
            .map(|rc| RailConstructionSnapshot {
                from: rc.from,
                to: rc.to,
            })
            .collect();

        // Collect civilians for this nation (exclude those with active jobs)
        let nation_civilians: Vec<CivilianSnapshot> = civilians
            .iter()
            .filter(|(_, c)| c.owner == entity)
            .filter_map(|(e, c)| {
                // Exclude civilians that have active jobs (turns_remaining > 0).
                // Jobs that just completed (turns_remaining == 0) are OK to include because
                // job progress has already been applied for this turn, so these civilians are
                // now idle and available for new AI decisions.
                let has_active_job = civilian_jobs
                    .get(e)
                    .map(|job| job.turns_remaining > 0)
                    .unwrap_or(false);

                if has_active_job {
                    None
                } else {
                    Some(CivilianSnapshot {
                        entity: e,
                        kind: c.kind,
                        position: c.position,
                        has_moved: c.has_moved,
                    })
                }
            })
            .collect();

        // Get trade capacity
        let capacity_snapshot = trade_capacity.snapshot(entity);

        snapshot.nations.insert(
            entity,
            NationSnapshot {
                entity,
                capital_pos,
                treasury: treasury.available(),
                stockpile: stockpile_map,
                civilians: nation_civilians,
                connected_tiles,
                unconnected_depots,
                suggested_depots,
                improvable_tiles,
                owned_tiles,
                depot_positions,
                prospectable_tiles,
                tile_terrain: tile_terrain_map,
                technologies: technologies.clone(),
                rail_constructions: nation_rail_constructions,
<<<<<<< HEAD
                buildings: buildings.clone(),
=======
                trade_capacity_total: capacity_snapshot.total,
                trade_capacity_used: capacity_snapshot.used,
                buildings: buildings.buildings.clone(),
>>>>>>> 1d529d31
            },
        );
    }
}

/// Compute tiles connected to capital via rails.
fn compute_connected_tiles(
    capital: TilePos,
    _owner: Entity,
    owned_tiles: &HashSet<TilePos>,
    rails: &Rails,
) -> HashSet<TilePos> {
    use std::collections::VecDeque;

    let mut connected = HashSet::new();
    let mut queue = VecDeque::new();

    connected.insert(capital);
    queue.push_back(capital);

    while let Some(current) = queue.pop_front() {
        for neighbor_hex in current.to_hex().all_neighbors() {
            let Some(neighbor_pos) = neighbor_hex.to_tile_pos() else {
                continue;
            };

            // Must be owned
            if !owned_tiles.contains(&neighbor_pos) {
                continue;
            }

            // Must have rail connection
            let edge = crate::economy::transport::ordered_edge(current, neighbor_pos);
            if !rails.0.contains(&edge) {
                continue;
            }

            if connected.insert(neighbor_pos) {
                queue.push_back(neighbor_pos);
            }
        }
    }

    connected
}

/// Determine which civilian kind can improve a resource type.
fn improver_for_resource(resource_type: &crate::resources::ResourceType) -> Option<CivilianKind> {
    use crate::resources::ResourceType;
    match resource_type {
        ResourceType::Grain | ResourceType::Cotton | ResourceType::Fruit => {
            Some(CivilianKind::Farmer)
        }
        ResourceType::Wool | ResourceType::Livestock => Some(CivilianKind::Rancher),
        ResourceType::Timber => Some(CivilianKind::Forester),
        ResourceType::Coal | ResourceType::Iron | ResourceType::Gold | ResourceType::Gems => {
            Some(CivilianKind::Miner)
        }
        ResourceType::Oil => Some(CivilianKind::Driller),
        ResourceType::Fish => None, // Ports, not civilians
    }
}

#[cfg(test)]
mod tests {
    use super::*;

    #[test]
    fn test_resource_target_days() {
        assert_eq!(resource_target_days(Good::Grain), 12.0);
        assert_eq!(resource_target_days(Good::Fish), 12.0);
        assert_eq!(resource_target_days(Good::Coal), 20.0);
        assert_eq!(resource_target_days(Good::Steel), 20.0);
    }

    #[test]
    fn depot_coverage_returns_seven_tiles() {
        let pos = TilePos::new(5, 5);
        let coverage: Vec<_> = depot_coverage(pos).collect();
        // Should include center + up to 6 neighbors (some may be filtered by to_tile_pos)
        assert!(
            coverage.contains(&pos),
            "coverage should include center tile"
        );
        assert!(coverage.len() <= 7, "coverage should be at most 7 tiles");
    }

    #[test]
    fn adjacent_resources_get_single_depot_suggestion() {
        // Get adjacent positions using hex neighbors
        let center = TilePos::new(10, 10);
        let center_hex = center.to_hex();
        let neighbors: Vec<TilePos> = center_hex
            .all_neighbors()
            .into_iter()
            .filter_map(|h| h.to_tile_pos())
            .take(2)
            .collect();

        // Create resource tiles: center + 2 adjacent tiles
        let mut resource_tiles: HashSet<TilePos> = HashSet::new();
        resource_tiles.insert(center);
        for n in &neighbors {
            resource_tiles.insert(*n);
        }

        let owned_tiles = resource_tiles.clone();
        let depot_positions = HashSet::new();
        let capital_pos = TilePos::new(50, 50); // Far away capital

        // Create terrain map with buildable terrain (Grass)
        let mut tile_terrain = HashMap::new();
        for &pos in &owned_tiles {
            tile_terrain.insert(pos, crate::map::tiles::TerrainType::Grass);
        }

        let suggestions = calculate_suggested_depots(
            &resource_tiles,
            &owned_tiles,
            &depot_positions,
            capital_pos,
            &tile_terrain,
        );

        // Should suggest only ONE depot that covers all adjacent resources
        assert_eq!(
            suggestions.len(),
            1,
            "adjacent resources should be covered by single depot"
        );
        assert!(
            suggestions[0].covers_count >= 3,
            "depot should cover all 3 resources"
        );
    }

    #[test]
    fn capital_coverage_excludes_nearby_resources() {
        let capital_pos = TilePos::new(10, 10);

        // Get an adjacent resource (should be covered by capital)
        let adjacent_resource = capital_pos
            .to_hex()
            .all_neighbors()
            .into_iter()
            .filter_map(|h| h.to_tile_pos())
            .next()
            .unwrap();

        // Resource far from capital (not covered)
        let far_resource = TilePos::new(30, 30);

        let resource_tiles: HashSet<_> = [adjacent_resource, far_resource].into_iter().collect();
        let mut owned_tiles = resource_tiles.clone();
        owned_tiles.insert(capital_pos);
        // Add capital coverage area to owned tiles
        for covered in depot_coverage(capital_pos) {
            owned_tiles.insert(covered);
        }

        let depot_positions = HashSet::new();

        // Create terrain map with buildable terrain (Grass)
        let mut tile_terrain = HashMap::new();
        for &pos in &owned_tiles {
            tile_terrain.insert(pos, crate::map::tiles::TerrainType::Grass);
        }

        let suggestions = calculate_suggested_depots(
            &resource_tiles,
            &owned_tiles,
            &depot_positions,
            capital_pos,
            &tile_terrain,
        );

        // Adjacent resource is covered by capital, so only far_resource needs a depot
        assert_eq!(
            suggestions.len(),
            1,
            "only far resource should need a depot"
        );
        // The suggestion should be for the far resource area
        let suggestion_hex = suggestions[0].position.to_hex();
        let far_hex = far_resource.to_hex();
        assert!(
            suggestion_hex.distance_to(far_hex) <= 1,
            "suggested depot should cover far resource"
        );
    }

    #[test]
    fn existing_depot_prevents_duplicate_suggestion() {
        let resource_pos = TilePos::new(10, 10);
        let resource_tiles: HashSet<_> = [resource_pos].into_iter().collect();
        let owned_tiles = resource_tiles.clone();

        // Depot already exists at this resource position
        let depot_positions: HashSet<_> = [resource_pos].into_iter().collect();
        let capital_pos = TilePos::new(50, 50);

        // Create terrain map with buildable terrain (Grass)
        let mut tile_terrain = HashMap::new();
        for &pos in &owned_tiles {
            tile_terrain.insert(pos, crate::map::tiles::TerrainType::Grass);
        }

        let suggestions = calculate_suggested_depots(
            &resource_tiles,
            &owned_tiles,
            &depot_positions,
            capital_pos,
            &tile_terrain,
        );

        // No suggestions needed - existing depot covers the resource
        assert!(
            suggestions.is_empty(),
            "no suggestions needed when depot already covers resources"
        );
    }

    #[test]
    fn distant_resource_clusters_get_separate_depots() {
        // Two clusters very far apart (can't be covered by single depot)
        let cluster1 = TilePos::new(5, 5);
        let cluster2 = TilePos::new(30, 30); // Very far away

        let resource_tiles: HashSet<_> = [cluster1, cluster2].into_iter().collect();
        let owned_tiles: HashSet<_> = [cluster1, cluster2].into_iter().collect();
        let depot_positions = HashSet::new();
        let capital_pos = TilePos::new(50, 50); // Far away capital

        // Create terrain map with buildable terrain (Grass)
        let mut tile_terrain = HashMap::new();
        for &pos in &owned_tiles {
            tile_terrain.insert(pos, crate::map::tiles::TerrainType::Grass);
        }

        let suggestions = calculate_suggested_depots(
            &resource_tiles,
            &owned_tiles,
            &depot_positions,
            capital_pos,
            &tile_terrain,
        );

        // Should suggest 2 depots (one for each cluster)
        assert_eq!(
            suggestions.len(),
            2,
            "distant clusters should each get their own depot"
        );
    }

    #[test]
    fn greedy_algorithm_optimizes_coverage() {
        // Create a cluster of 3 resources + 1 isolated resource
        let center = TilePos::new(10, 10);
        let center_hex = center.to_hex();
        let neighbors: Vec<TilePos> = center_hex
            .all_neighbors()
            .into_iter()
            .filter_map(|h| h.to_tile_pos())
            .take(2)
            .collect();

        // Cluster: center + 2 neighbors (3 resources)
        // Isolated: far away (1 resource)
        let isolated = TilePos::new(30, 30);

        let mut resources: HashSet<TilePos> = HashSet::new();
        resources.insert(center);
        for n in &neighbors {
            resources.insert(*n);
        }
        resources.insert(isolated);

        let owned_tiles = resources.clone();
        let depot_positions = HashSet::new();
        let capital_pos = TilePos::new(50, 50);

        // Create terrain map with buildable terrain (Grass)
        let mut tile_terrain = HashMap::new();
        for &pos in &owned_tiles {
            tile_terrain.insert(pos, crate::map::tiles::TerrainType::Grass);
        }

        let suggestions = calculate_suggested_depots(
            &resources,
            &owned_tiles,
            &depot_positions,
            capital_pos,
            &tile_terrain,
        );

        // Greedy should pick efficiently: 2 depots for 4 resources
        // (one covering cluster of 3, one for isolated)
        assert_eq!(
            suggestions.len(),
            2,
            "should suggest 2 depots for 4 resources (cluster + isolated)"
        );
    }

    #[test]
    fn depot_suggestions_filter_out_invalid_terrain() {
        // Resource on grass (can build depot)
        let resource_grass = TilePos::new(10, 10);
        // Resource on mountain (cannot build depot)
        let resource_mountain = TilePos::new(15, 15);
        // Resource on water (cannot build depot)
        let resource_water = TilePos::new(20, 20);

        let resource_tiles: HashSet<_> = [resource_grass, resource_mountain, resource_water]
            .into_iter()
            .collect();
        let owned_tiles = resource_tiles.clone();
        let depot_positions = HashSet::new();
        let capital_pos = TilePos::new(50, 50); // Far away capital

        // Create terrain map with different terrain types
        let mut tile_terrain = HashMap::new();
        tile_terrain.insert(resource_grass, crate::map::tiles::TerrainType::Grass);
        tile_terrain.insert(resource_mountain, crate::map::tiles::TerrainType::Mountain);
        tile_terrain.insert(resource_water, crate::map::tiles::TerrainType::Water);

        let suggestions = calculate_suggested_depots(
            &resource_tiles,
            &owned_tiles,
            &depot_positions,
            capital_pos,
            &tile_terrain,
        );

        // Only the grass tile should get a depot suggestion
        assert_eq!(
            suggestions.len(),
            1,
            "only grass tile should get depot suggestion"
        );
        assert_eq!(
            suggestions[0].position, resource_grass,
            "suggested depot should be on grass terrain"
        );
    }

    #[test]
    fn civilians_with_active_jobs_excluded_from_available() {
        use std::collections::HashMap;

        // Create placeholder entities for testing
        let entity1 = Entity::PLACEHOLDER;
        let entity2 = Entity::PLACEHOLDER;
        let entity3 = Entity::PLACEHOLDER;

        let snapshot = NationSnapshot {
            entity: Entity::PLACEHOLDER,
            capital_pos: TilePos::new(0, 0),
            treasury: 1000,
            stockpile: HashMap::new(),
            civilians: vec![
                CivilianSnapshot {
                    entity: entity1,
                    kind: CivilianKind::Engineer,
                    position: TilePos::new(5, 5),
                    has_moved: false,
                },
                CivilianSnapshot {
                    entity: entity2,
                    kind: CivilianKind::Engineer,
                    position: TilePos::new(6, 6),
                    has_moved: true, // Moved this turn
                },
                CivilianSnapshot {
                    entity: entity3,
                    kind: CivilianKind::Prospector,
                    position: TilePos::new(7, 7),
                    has_moved: false,
                },
            ],
            connected_tiles: HashSet::new(),
            unconnected_depots: vec![],
            suggested_depots: vec![],
            improvable_tiles: vec![],
            owned_tiles: HashSet::new(),
            depot_positions: HashSet::new(),
            prospectable_tiles: vec![],
            tile_terrain: HashMap::new(),
            technologies: crate::economy::technology::Technologies::new(),
            rail_constructions: vec![],
<<<<<<< HEAD
            buildings: Buildings::default(),
=======
            trade_capacity_total: 3,
            trade_capacity_used: 0,
            buildings: HashMap::new(),
>>>>>>> 1d529d31
        };

        // Only civilians with has_moved = false should be available
        // Civilian 1: has_moved = false (available)
        // Civilian 2: has_moved = true (not available)
        // Civilian 3: has_moved = false (available)
        let available: Vec<_> = snapshot.available_civilians().collect();
        assert_eq!(available.len(), 2, "only 2 civilians should be available");
    }
}<|MERGE_RESOLUTION|>--- conflicted
+++ resolved
@@ -12,7 +12,6 @@
 use crate::economy::goods::Good;
 use crate::economy::market::{MARKET_RESOURCES, MarketPriceModel, MarketVolume};
 use crate::economy::nation::{Capital, Nation};
-use crate::economy::production::Buildings;
 use crate::economy::stockpile::{Stockpile, StockpileEntry};
 use crate::economy::transport::{Depot, Rails};
 use crate::economy::treasury::Treasury;
@@ -45,7 +44,6 @@
     pub stockpile: HashMap<Good, StockpileEntry>,
     pub civilians: Vec<CivilianSnapshot>,
     pub connected_tiles: HashSet<TilePos>,
-    pub buildings: Buildings,
     pub unconnected_depots: Vec<DepotInfo>,
     /// Optimal depot locations calculated via greedy set-cover algorithm.
     pub suggested_depots: Vec<SuggestedDepot>,
@@ -269,11 +267,7 @@
             &Stockpile,
             &Treasury,
             &crate::economy::technology::Technologies,
-<<<<<<< HEAD
-            &Buildings,
-=======
             &crate::economy::production::Buildings,
->>>>>>> 1d529d31
         ),
         (With<AiNation>, With<Nation>),
     >,
@@ -490,13 +484,9 @@
                 tile_terrain: tile_terrain_map,
                 technologies: technologies.clone(),
                 rail_constructions: nation_rail_constructions,
-<<<<<<< HEAD
-                buildings: buildings.clone(),
-=======
                 trade_capacity_total: capacity_snapshot.total,
                 trade_capacity_used: capacity_snapshot.used,
                 buildings: buildings.buildings.clone(),
->>>>>>> 1d529d31
             },
         );
     }
@@ -888,13 +878,9 @@
             tile_terrain: HashMap::new(),
             technologies: crate::economy::technology::Technologies::new(),
             rail_constructions: vec![],
-<<<<<<< HEAD
-            buildings: Buildings::default(),
-=======
             trade_capacity_total: 3,
             trade_capacity_used: 0,
             buildings: HashMap::new(),
->>>>>>> 1d529d31
         };
 
         // Only civilians with has_moved = false should be available
