use bevy::prelude::*;
use bevy_ecs_tilemap::prelude::{TilePos, TileStorage};
use std::collections::{HashMap, HashSet};

use crate::ai::{AiControlledCivilian, AiNation};
use crate::civilians::{Civilian, CivilianKind};
use crate::constants::MAP_SIZE;
use crate::economy::{
    Allocations, Capital, Good, Name, NationColor, NationHandle, NationId, NationInstance,
    PlayerNation, RecruitmentCapacity, RecruitmentQueue, ReservationSystem, Stockpile,
    Technologies, TrainingQueue, Treasury, Workforce,
    production::{Buildings, ProductionSettings},
};
use crate::map::province::{City, Province, ProvinceId};
use crate::map::province_gen::generate_provinces;
use crate::map::tile_pos::{HexExt, TilePosExt}; // Trait methods: to_hex(), distance_to()
use crate::map::tiles::TerrainType;
use crate::resources::{DevelopmentLevel, TileResource};

/// Resource to track if provinces have been generated
#[derive(Resource, Reflect, Default)]
#[reflect(Resource)]
pub struct ProvincesGenerated;

/// Generate provinces after the tilemap is created
pub fn generate_provinces_system(
    mut commands: Commands,
    tile_storage_query: Query<&TileStorage>,
    tile_types: Query<&TerrainType>,
    provinces_generated: Option<Res<ProvincesGenerated>>,
) {
    // Skip if already generated
    if provinces_generated.is_some() {
        return;
    }

    // Wait for tile storage to exist
    let Some(tile_storage) = tile_storage_query.iter().next() else {
        return;
    };

    info!("Generating provinces...");

    let _province_entities =
        generate_provinces(&mut commands, tile_storage, &tile_types, MAP_SIZE, MAP_SIZE);

    // Cities will be spawned when provinces are assigned to countries

    commands.insert_resource(ProvincesGenerated);
    info!("Province generation complete!");
}

/// Assign provinces to countries and create capitals
pub fn assign_provinces_to_countries(
    mut commands: Commands,
    mut provinces: Query<(Entity, &mut Province)>,
    provinces_generated: Option<Res<ProvincesGenerated>>,
) {
    // Skip if provinces not yet generated
    if provinces_generated.is_none() {
        return;
    }

    // Check if already assigned (provinces have owners)
    if provinces.iter().any(|(_, p)| p.owner.is_some()) {
        return;
    }

    let province_list: Vec<(Entity, ProvinceId, TilePos)> = provinces
        .iter()
        .map(|(e, p)| (e, p.id, p.city_tile))
        .collect();

    if province_list.is_empty() {
        return;
    }

    info!(
        "Assigning {} provinces to countries...",
        province_list.len()
    );

    // Define number of countries (for now, let's say 3-5 based on province count)
    let num_countries = (province_list.len() / 8).clamp(3, 5);

    // Define distinct nation colors
    let nation_colors = [
        Color::srgb(0.2, 0.4, 0.8), // Blue
        Color::srgb(0.8, 0.2, 0.2), // Red
        Color::srgb(0.2, 0.7, 0.3), // Green
        Color::srgb(0.9, 0.7, 0.1), // Yellow
        Color::srgb(0.7, 0.2, 0.7), // Purple
    ];

    // Create countries
    let mut country_entities: Vec<(Entity, NationId)> = Vec::new();
    let mut capitals = Vec::new();

    for i in 0..num_countries {
        let name = if i == 0 {
            "Player".to_string()
        } else {
            format!("Nation {}", i + 1)
        };

        let stockpile = baseline_stockpile();

        let color = nation_colors[i % nation_colors.len()];

        let country_builder = commands.spawn((
            NationId(i as u16 + 1),
            Name(name),
            NationColor(color),
            Treasury::new(10_000),
            stockpile,
            Technologies::default(),
            Allocations::default(),       // Simplified allocation tracking
            ReservationSystem::default(), // Reservation tracking
        ));

        let country_entity = country_builder.id();

        commands.queue(move |world: &mut World| {
            if let Some(instance) = NationInstance::from_entity(world.entity(country_entity)) {
                world
                    .entity_mut(country_entity)
                    .insert(NationHandle::new(instance));
            } else {
                warn!("Failed to create NationInstance for {:?}", country_entity);
            }
        });

        if i > 0 {
            commands.entity(country_entity).insert(AiNation);
        }

<<<<<<< HEAD
        let mut workforce = Workforce::new();
        workforce.add_untrained(5);
        workforce.update_labor_pool();
        commands.entity(country_entity).insert((
            Buildings::with_all_initial(),
            ProductionSettings::default(),
            workforce,
            RecruitmentCapacity::default(),
            RecruitmentQueue::default(),
            TrainingQueue::default(),
        ));
        country_entities.push(country_entity);
=======
        // Player gets starting buildings and workforce
        if i == 0 {
            let mut workforce = Workforce::new();
            // Start with 5 untrained workers
            workforce.add_untrained(5);
            // Sync labor pool with worker counts
            workforce.update_labor_pool();

            // All manufacturories are available at start
            commands.entity(country_entity).insert((
                Buildings::with_all_initial(),
                ProductionSettings::default(),
                workforce,
                RecruitmentCapacity::default(),
                RecruitmentQueue::default(),
                TrainingQueue::default(),
            ));

            // Note: Capitol and TradeSchool don't need separate Building entities
            // They're always available and use the nation's Stockpile/Workforce directly
        }
        country_entities.push((country_entity, NationId(i as u16 + 1)));
>>>>>>> 21d044ba
        info!("Created Nation {} with color", i + 1);
    }

    // Set player nation reference
    if let Some(&(player_entity, _)) = country_entities.first() {
        commands.queue(move |world: &mut World| {
            if let Some(player_nation) = PlayerNation::from_entity(world, player_entity) {
                world.insert_resource(player_nation);
            } else {
                warn!("Failed to initialize player nation from entity {player_entity:?}");
            }
        });
    }

    // Build adjacency map for provinces
    let adjacency_map = build_province_adjacency(&provinces);

    // Assign connected groups of provinces to countries
    let mut assigned: HashSet<ProvinceId> = HashSet::new();
    let mut country_idx = 0;

    for &(_province_entity, province_id, _city_tile) in &province_list {
        if assigned.contains(&province_id) {
            continue;
        }

        // Flood-fill to get connected provinces for this country
        let connected_group = get_connected_provinces(
            province_id,
            &adjacency_map,
            &assigned,
            province_list.len() / num_countries,
        );

        let (country_entity, _) = country_entities[country_idx % num_countries];

        // Assign all provinces in the connected group to this country
        for &prov_id in &connected_group {
            assigned.insert(prov_id);

            // Find the province entity and city tile
            if let Some(&(prov_entity, _, prov_city)) =
                province_list.iter().find(|(_, id, _)| *id == prov_id)
            {
                assign_province_to_country(
                    &mut commands,
                    &mut provinces,
                    prov_entity,
                    prov_id,
                    prov_city,
                    country_entity,
                    &mut capitals,
                );
            }
        }

        country_idx += 1;
    }

    // Handle any remaining unassigned provinces
    for (province_entity, province_id, city_tile) in province_list.iter() {
        if !assigned.contains(province_id) {
            let (country_entity, _) = country_entities[country_idx % num_countries];
            assign_province_to_country(
                &mut commands,
                &mut provinces,
                *province_entity,
                *province_id,
                *city_tile,
                country_entity,
                &mut capitals,
            );
            assigned.insert(*province_id);
            country_idx += 1;
        }
    }

    let nation_ids: HashMap<Entity, NationId> = country_entities.iter().copied().collect();
    let player_info = country_entities.first().copied();
    let player_entity_only = player_info.map(|(entity, _)| entity);

    // Spawn starter civilian roster for the player clustered around the capital
    if let Some((player_entity, player_id)) = player_info
        && let Some(player_capital) = capitals
            .iter()
            .find(|(entity, _)| *entity == player_entity)
            .map(|(_, pos)| *pos)
    {
        let spawn_positions = gather_spawn_positions(player_capital, 6);
        let starter_units = [
            CivilianKind::Engineer,
            CivilianKind::Prospector,
            CivilianKind::Farmer,
            CivilianKind::Miner,
            CivilianKind::Rancher,
            CivilianKind::Forester,
        ];

        for (kind, pos) in starter_units.iter().zip(spawn_positions.iter()) {
            commands.spawn(Civilian {
                kind: *kind,
                position: *pos,
                owner: player_entity,
                owner_id: player_id,
                selected: false,
                has_moved: false,
            });
            info!("Spawned {:?} for player at ({}, {})", kind, pos.x, pos.y);
        }
    }

    let ai_starter_units = [
        CivilianKind::Engineer,
        CivilianKind::Prospector,
        CivilianKind::Farmer,
        CivilianKind::Miner,
        CivilianKind::Rancher,
        CivilianKind::Forester,
    ];
    for (nation_entity, capital_pos) in capitals
        .iter()
        .copied()
        .filter(|(entity, _)| Some(*entity) != player_entity_only)
    {
        let spawn_positions = gather_spawn_positions(capital_pos, ai_starter_units.len());
        for (kind, pos) in ai_starter_units.iter().zip(spawn_positions.iter()) {
            let owner_id = nation_ids
                .get(&nation_entity)
                .copied()
                .unwrap_or(NationId(0));
            commands.spawn((
                Civilian {
                    kind: *kind,
                    position: *pos,
                    owner: nation_entity,
                    owner_id,
                    selected: false,
                    has_moved: false,
                },
                AiControlledCivilian,
            ));
            info!(
                "Spawned {:?} for AI nation {:?} at ({}, {})",
                kind, nation_entity, pos.x, pos.y
            );
        }
    }

    info!("Province assignment complete!");
}

/// Assign a province to a country
fn assign_province_to_country(
    commands: &mut Commands,
    provinces: &mut Query<(Entity, &mut Province)>,
    province_entity: Entity,
    province_id: ProvinceId,
    city_tile: TilePos,
    country_entity: Entity,
    capitals: &mut Vec<(Entity, TilePos)>,
) {
    // Update province owner
    if let Ok((_, mut province)) = provinces.get_mut(province_entity) {
        province.owner = Some(country_entity);
    }

    // Create city entity
    let is_capital = !capitals.iter().any(|(entity, _)| *entity == country_entity);
    commands.spawn((
        City {
            province: province_id,
            is_capital,
        },
        city_tile,
    ));

    // If this is a capital, add Capital component to the country
    if is_capital {
        commands.entity(country_entity).insert(Capital(city_tile));
        let capital_tile = city_tile;
        commands.queue(move |world: &mut World| {
            boost_capital_food_tiles(world, capital_tile);
        });
        info!("Set capital at ({}, {})", city_tile.x, city_tile.y);
        capitals.push((country_entity, city_tile));
    }
}

fn baseline_stockpile() -> Stockpile {
    let mut stockpile = Stockpile::default();
    stockpile.add(Good::Wool, 10);
    stockpile.add(Good::Cotton, 10);
    stockpile.add(Good::Timber, 20);
    stockpile.add(Good::Coal, 10);
    stockpile.add(Good::Iron, 10);
    stockpile.add(Good::Grain, 20);
    stockpile.add(Good::Fruit, 20);
    stockpile.add(Good::Livestock, 20);
    stockpile.add(Good::Fish, 10);
    stockpile.add(Good::CannedFood, 10);
    stockpile.add(Good::Clothing, 10);
    stockpile.add(Good::Furniture, 10);
    stockpile.add(Good::Paper, 5);
    stockpile
}

fn gather_spawn_positions(capital_pos: TilePos, count: usize) -> Vec<TilePos> {
    let mut spawn_positions = Vec::new();
    spawn_positions.push(capital_pos);

    for neighbor in capital_pos.to_hex().all_neighbors() {
        if let Some(tile_pos) = neighbor.to_tile_pos() {
            spawn_positions.push(tile_pos);
        }
        if spawn_positions.len() >= count {
            break;
        }
    }

    while spawn_positions.len() < count {
        spawn_positions.push(capital_pos);
    }

    spawn_positions
}

pub(crate) fn boost_capital_food_tiles(world: &mut World, capital_pos: TilePos) {
    let mut tile_storage_query = world.query::<&TileStorage>();
    let Some(tile_storage) = tile_storage_query.iter(world).next() else {
        return;
    };

    let mut target_tiles = Vec::new();
    let mut positions = Vec::with_capacity(7);
    positions.push(capital_pos);
    for neighbor in capital_pos.to_hex().all_neighbors() {
        if let Some(tile_pos) = neighbor.to_tile_pos() {
            positions.push(tile_pos);
        }
    }

    for pos in positions {
        if let Some(tile_entity) = tile_storage.get(&pos) {
            target_tiles.push((tile_entity, pos));
        }
    }

    for (tile_entity, pos) in target_tiles {
        if let Some(mut resource) = world.get_mut::<TileResource>(tile_entity)
            && resource.discovered
            && resource.improvable_by_farmer()
            && resource.development == DevelopmentLevel::Lv0
        {
            resource.development = DevelopmentLevel::Lv1;
            debug!(
                "Auto-improved {:?} near capital at ({}, {})",
                resource.resource_type, pos.x, pos.y
            );
        }
    }
}

/// Build adjacency map for provinces based on shared tiles
fn build_province_adjacency(
    provinces: &Query<(Entity, &mut Province)>,
) -> HashMap<ProvinceId, Vec<ProvinceId>> {
    use std::collections::{HashMap, HashSet};

    let mut adjacency: HashMap<ProvinceId, HashSet<ProvinceId>> = HashMap::new();

    // Collect all province tiles
    let province_tiles: Vec<(ProvinceId, Vec<TilePos>)> = provinces
        .iter()
        .map(|(_, p)| (p.id, p.tiles.clone()))
        .collect();

    // Check each province against all others
    for (i, (id1, tiles1)) in province_tiles.iter().enumerate() {
        for (id2, tiles2) in province_tiles.iter().skip(i + 1) {
            // Check if any tiles are adjacent
            let mut are_adjacent = false;
            'outer: for tile1 in tiles1 {
                let hex1 = tile1.to_hex();
                for tile2 in tiles2 {
                    let hex2 = tile2.to_hex();
                    if hex1.distance_to(hex2) == 1 {
                        are_adjacent = true;
                        break 'outer;
                    }
                }
            }

            if are_adjacent {
                adjacency.entry(*id1).or_default().insert(*id2);
                adjacency.entry(*id2).or_default().insert(*id1);
            }
        }
    }

    // Convert to Vec for easier iteration
    adjacency
        .into_iter()
        .map(|(k, v)| (k, v.into_iter().collect()))
        .collect()
}

/// Get connected provinces using flood-fill
fn get_connected_provinces(
    start: ProvinceId,
    adjacency: &HashMap<ProvinceId, Vec<ProvinceId>>,
    already_assigned: &HashSet<ProvinceId>,
    target_size: usize,
) -> Vec<ProvinceId> {
    use std::collections::{HashSet, VecDeque};

    let mut connected = Vec::new();
    let mut visited = HashSet::new();
    let mut queue = VecDeque::new();

    queue.push_back(start);
    visited.insert(start);

    while let Some(current) = queue.pop_front() {
        if already_assigned.contains(&current) {
            continue;
        }

        connected.push(current);

        // Stop if we've reached target size
        if connected.len() >= target_size {
            break;
        }

        // Add unvisited neighbors
        if let Some(neighbors) = adjacency.get(&current) {
            for &neighbor in neighbors {
                if !visited.contains(&neighbor) && !already_assigned.contains(&neighbor) {
                    visited.insert(neighbor);
                    queue.push_back(neighbor);
                }
            }
        }
    }

    connected
}

#[cfg(test)]
mod tests {
    use bevy::ecs::system::RunSystemOnce;
    use bevy::prelude::*;
    use bevy_ecs_tilemap::prelude::{TilePos, TileStorage, TilemapSize};

    use crate::ai::{AiControlledCivilian, AiNation};
    use crate::civilians::Civilian;
    use crate::map::province::{Province, ProvinceId};
    use crate::map::province_setup::{
        ProvincesGenerated, assign_provinces_to_countries, boost_capital_food_tiles,
    };
    use crate::resources::{DevelopmentLevel, ResourceType, TileResource};

    #[test]
    fn capital_adjacent_food_tiles_start_at_level_one() {
        let mut world = World::new();

        let mut tile_storage = TileStorage::empty(TilemapSize { x: 3, y: 3 });
        let capital_pos = TilePos { x: 1, y: 1 };
        let capital_tile = world.spawn(TileResource::visible(ResourceType::Grain)).id();
        tile_storage.set(&capital_pos, capital_tile);

        let neighbor_pos = TilePos { x: 1, y: 2 };
        let neighbor_tile = world
            .spawn(TileResource::visible(ResourceType::Cotton))
            .id();
        tile_storage.set(&neighbor_pos, neighbor_tile);

        let mineral_pos = TilePos { x: 0, y: 0 };
        let mineral_tile = world
            .spawn(TileResource::hidden_mineral(ResourceType::Coal))
            .id();
        tile_storage.set(&mineral_pos, mineral_tile);

        world.spawn(tile_storage);

        boost_capital_food_tiles(&mut world, capital_pos);

        let capital_resource = world
            .get::<TileResource>(capital_tile)
            .expect("capital tile should have resource");
        assert_eq!(capital_resource.development, DevelopmentLevel::Lv1);

        let neighbor_resource = world
            .get::<TileResource>(neighbor_tile)
            .expect("neighbor tile should have resource");
        assert_eq!(neighbor_resource.development, DevelopmentLevel::Lv1);

        let mineral_resource = world
            .get::<TileResource>(mineral_tile)
            .expect("mineral tile should have resource");
        assert_eq!(mineral_resource.development, DevelopmentLevel::Lv0);
        assert!(!mineral_resource.discovered);
    }

    #[test]
    fn ai_nations_receive_capitals_and_civilians() {
        let mut world = World::new();
        world.insert_resource(ProvincesGenerated);

        let province_positions = [
            TilePos { x: 0, y: 0 },
            TilePos { x: 1, y: 0 },
            TilePos { x: 2, y: 0 },
            TilePos { x: 3, y: 0 },
            TilePos { x: 4, y: 0 },
            TilePos { x: 5, y: 0 },
        ];

        for (index, position) in province_positions.iter().enumerate() {
            world.spawn(Province::new(
                ProvinceId(index as u32),
                vec![*position],
                *position,
            ));
        }

        let _ = world.run_system_once(assign_provinces_to_countries);
        world.flush();

        let mut ai_nation_query = world.query_filtered::<Entity, With<AiNation>>();
        let ai_nations: Vec<Entity> = ai_nation_query.iter(&world).collect();
        assert!(
            ai_nations.len() >= 1,
            "expected at least one AI nation to be created"
        );

        let mut ai_civilian_query =
            world.query_filtered::<(Entity, &Civilian), With<AiControlledCivilian>>();
        assert!(
            ai_civilian_query.iter(&world).count() >= ai_nations.len(),
            "expected each AI nation to spawn civilians"
        );

        for nation in ai_nations {
            let owned_units: Vec<Entity> = ai_civilian_query
                .iter(&world)
                .filter(|(_, civilian)| civilian.owner == nation)
                .map(|(entity, _)| entity)
                .collect();
            assert!(
                !owned_units.is_empty(),
                "AI nation {:?} should have at least one controlled civilian",
                nation
            );
        }
    }
}<|MERGE_RESOLUTION|>--- conflicted
+++ resolved
@@ -134,7 +134,6 @@
             commands.entity(country_entity).insert(AiNation);
         }
 
-<<<<<<< HEAD
         let mut workforce = Workforce::new();
         workforce.add_untrained(5);
         workforce.update_labor_pool();
@@ -146,31 +145,7 @@
             RecruitmentQueue::default(),
             TrainingQueue::default(),
         ));
-        country_entities.push(country_entity);
-=======
-        // Player gets starting buildings and workforce
-        if i == 0 {
-            let mut workforce = Workforce::new();
-            // Start with 5 untrained workers
-            workforce.add_untrained(5);
-            // Sync labor pool with worker counts
-            workforce.update_labor_pool();
-
-            // All manufacturories are available at start
-            commands.entity(country_entity).insert((
-                Buildings::with_all_initial(),
-                ProductionSettings::default(),
-                workforce,
-                RecruitmentCapacity::default(),
-                RecruitmentQueue::default(),
-                TrainingQueue::default(),
-            ));
-
-            // Note: Capitol and TradeSchool don't need separate Building entities
-            // They're always available and use the nation's Stockpile/Workforce directly
-        }
         country_entities.push((country_entity, NationId(i as u16 + 1)));
->>>>>>> 21d044ba
         info!("Created Nation {} with color", i + 1);
     }
 
