--- conflicted
+++ resolved
@@ -235,7 +235,7 @@
     let player_entity_only = player_info.map(|(entity, _)| entity);
 
     // Spawn starter civilian roster for the player clustered around the capital
-    if let Some((player_entity, _player_id)) = player_info
+    if let Some((player_entity, player_nation_id)) = player_info
         && let Some(player_capital) = capitals
             .iter()
             .find(|(entity, _)| *entity == player_entity)
@@ -257,18 +257,16 @@
                 kind: *kind,
                 position: *pos,
                 owner: player_entity,
-<<<<<<< HEAD
-                owner_id: player_id,
+                owner_id: player_nation_id,
                 civilian_id,
-                selected: false,
-=======
-
->>>>>>> 7a989b49
                 has_moved: false,
             });
             info!("Spawned {:?} for player at ({}, {})", kind, pos.x, pos.y);
         }
     }
+
+    // Build entity -> NationId lookup for AI nations
+    let nation_ids: HashMap<Entity, NationId> = country_entities.iter().copied().collect();
 
     let ai_starter_units = [
         CivilianKind::Engineer,
@@ -284,27 +282,19 @@
         .filter(|(entity, _)| Some(*entity) != player_entity_only)
     {
         let spawn_positions = gather_spawn_positions(capital_pos, ai_starter_units.len());
+        let owner_id = nation_ids
+            .get(&nation_entity)
+            .copied()
+            .unwrap_or(NationId(0));
         for (kind, pos) in ai_starter_units.iter().zip(spawn_positions.iter()) {
-<<<<<<< HEAD
-            let owner_id = nation_ids
-                .get(&nation_entity)
-                .copied()
-                .unwrap_or(NationId(0));
             let civilian_id = next_civilian_id.next();
-=======
->>>>>>> 7a989b49
             commands.spawn((
                 Civilian {
                     kind: *kind,
                     position: *pos,
                     owner: nation_entity,
-<<<<<<< HEAD
                     owner_id,
                     civilian_id,
-                    selected: false,
-=======
-
->>>>>>> 7a989b49
                     has_moved: false,
                 },
                 AiControlledCivilian,
