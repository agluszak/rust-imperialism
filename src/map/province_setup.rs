use bevy::prelude::*;
use bevy_ecs_tilemap::prelude::{TilePos, TileStorage};
use std::collections::{HashMap, HashSet};

use crate::ai::{AiControlledCivilian, AiNation};
use crate::civilians::{Civilian, CivilianKind};
use crate::constants::MAP_SIZE;
use crate::economy::{
    Allocations, Capital, Good, Name, NationColor, NationHandle, NationId, NationInstance,
    PlayerNation, RecruitmentCapacity, RecruitmentQueue, ReservationSystem, Stockpile,
    Technologies, TrainingQueue, Treasury, Workforce,
    production::{Buildings, ProductionSettings},
};
use crate::map::province::{City, Province, ProvinceId};
use crate::map::province_gen::generate_provinces;
use crate::map::tile_pos::{HexExt, TilePosExt}; // Trait methods: to_hex(), distance_to()
use crate::map::tiles::TerrainType;
use crate::resources::{DevelopmentLevel, TileResource};

/// Resource to track if provinces have been generated
#[derive(Resource, Reflect, Default)]
#[reflect(Resource)]
pub struct ProvincesGenerated;

/// Generate provinces after the tilemap is created
pub fn generate_provinces_system(
    mut commands: Commands,
    tile_storage_query: Query<&TileStorage>,
    tile_types: Query<&TerrainType>,
    provinces_generated: Option<Res<ProvincesGenerated>>,
) {
    // Skip if already generated
    if provinces_generated.is_some() {
        return;
    }

    // Wait for tile storage to exist
    let Some(tile_storage) = tile_storage_query.iter().next() else {
        return;
    };

    info!("Generating provinces...");

    let _province_entities =
        generate_provinces(&mut commands, tile_storage, &tile_types, MAP_SIZE, MAP_SIZE);

    // Cities will be spawned when provinces are assigned to countries

    commands.insert_resource(ProvincesGenerated);
    info!("Province generation complete!");
}

/// Assign provinces to countries and create capitals
pub fn assign_provinces_to_countries(
    mut commands: Commands,
    mut provinces: Query<(Entity, &mut Province)>,
    provinces_generated: Option<Res<ProvincesGenerated>>,
) {
    // Skip if provinces not yet generated
    if provinces_generated.is_none() {
        return;
    }

    // Check if already assigned (provinces have owners)
    if provinces.iter().any(|(_, p)| p.owner.is_some()) {
        return;
    }

    let province_list: Vec<(Entity, ProvinceId, TilePos)> = provinces
        .iter()
        .map(|(e, p)| (e, p.id, p.city_tile))
        .collect();

    if province_list.is_empty() {
        return;
    }

    info!(
        "Assigning {} provinces to countries...",
        province_list.len()
    );

    // Define number of countries (for now, let's say 3-5 based on province count)
    let num_countries = (province_list.len() / 8).clamp(3, 5);

    // Define distinct nation colors
    let nation_colors = [
        Color::srgb(0.2, 0.4, 0.8), // Blue
        Color::srgb(0.8, 0.2, 0.2), // Red
        Color::srgb(0.2, 0.7, 0.3), // Green
        Color::srgb(0.9, 0.7, 0.1), // Yellow
        Color::srgb(0.7, 0.2, 0.7), // Purple
    ];

    // Create countries
    let mut country_entities: Vec<(Entity, NationId)> = Vec::new();
    let mut capitals = Vec::new();

    for i in 0..num_countries {
        let name = if i == 0 {
            "Player".to_string()
        } else {
            format!("Nation {}", i + 1)
        };

        let stockpile = baseline_stockpile();

        let color = nation_colors[i % nation_colors.len()];

        let country_builder = commands.spawn((
            NationId(i as u16 + 1),
            Name(name),
            NationColor(color),
            Treasury::new(10_000),
            stockpile,
            Technologies::default(),
            Allocations::default(),       // Simplified allocation tracking
            ReservationSystem::default(), // Reservation tracking
        ));

        let country_entity = country_builder.id();

        commands.queue(move |world: &mut World| {
            if let Some(instance) = NationInstance::from_entity(world.entity(country_entity)) {
                world
                    .entity_mut(country_entity)
                    .insert(NationHandle::new(instance));
            } else {
                warn!("Failed to create NationInstance for {:?}", country_entity);
            }
        });

        if i > 0 {
            commands.entity(country_entity).insert(AiNation);
        }

<<<<<<< HEAD
        // Give every nation a basic industrial base so AI economies can function
        let mut workforce = Workforce::new();
        let starting_workers = if i == 0 { 5 } else { 3 };
        workforce.add_untrained(starting_workers);
        workforce.update_labor_pool();

=======
        let mut workforce = Workforce::new();
        workforce.add_untrained(5);
        workforce.update_labor_pool();
>>>>>>> 5485d0a4
        commands.entity(country_entity).insert((
            Buildings::with_all_initial(),
            ProductionSettings::default(),
            workforce,
            RecruitmentCapacity::default(),
            RecruitmentQueue::default(),
            TrainingQueue::default(),
        ));
<<<<<<< HEAD

        // Note: Capitol and TradeSchool don't need separate Building entities
        // They're always available and use the nation's Stockpile/Workforce directly
        country_entities.push(country_entity);
=======
        country_entities.push((country_entity, NationId(i as u16 + 1)));
>>>>>>> 5485d0a4
        info!("Created Nation {} with color", i + 1);
    }

    // Set player nation reference
    if let Some(&(player_entity, _)) = country_entities.first() {
        commands.queue(move |world: &mut World| {
            if let Some(player_nation) = PlayerNation::from_entity(world, player_entity) {
                world.insert_resource(player_nation);
            } else {
                warn!("Failed to initialize player nation from entity {player_entity:?}");
            }
        });
    }

    // Build adjacency map for provinces
    let adjacency_map = build_province_adjacency(&provinces);

    // Assign connected groups of provinces to countries
    let mut assigned: HashSet<ProvinceId> = HashSet::new();
    let mut country_idx = 0;

    for &(_province_entity, province_id, _city_tile) in &province_list {
        if assigned.contains(&province_id) {
            continue;
        }

        // Flood-fill to get connected provinces for this country
        let connected_group = get_connected_provinces(
            province_id,
            &adjacency_map,
            &assigned,
            province_list.len() / num_countries,
        );

        let (country_entity, _) = country_entities[country_idx % num_countries];

        // Assign all provinces in the connected group to this country
        for &prov_id in &connected_group {
            assigned.insert(prov_id);

            // Find the province entity and city tile
            if let Some(&(prov_entity, _, prov_city)) =
                province_list.iter().find(|(_, id, _)| *id == prov_id)
            {
                assign_province_to_country(
                    &mut commands,
                    &mut provinces,
                    prov_entity,
                    prov_id,
                    prov_city,
                    country_entity,
                    &mut capitals,
                );
            }
        }

        country_idx += 1;
    }

    // Handle any remaining unassigned provinces
    for (province_entity, province_id, city_tile) in province_list.iter() {
        if !assigned.contains(province_id) {
            let (country_entity, _) = country_entities[country_idx % num_countries];
            assign_province_to_country(
                &mut commands,
                &mut provinces,
                *province_entity,
                *province_id,
                *city_tile,
                country_entity,
                &mut capitals,
            );
            assigned.insert(*province_id);
            country_idx += 1;
        }
    }

    let nation_ids: HashMap<Entity, NationId> = country_entities.iter().copied().collect();
    let player_info = country_entities.first().copied();
    let player_entity_only = player_info.map(|(entity, _)| entity);

    // Spawn starter civilian roster for the player clustered around the capital
    if let Some((player_entity, player_id)) = player_info
        && let Some(player_capital) = capitals
            .iter()
            .find(|(entity, _)| *entity == player_entity)
            .map(|(_, pos)| *pos)
    {
        let spawn_positions = gather_spawn_positions(player_capital, 6);
        let starter_units = [
            CivilianKind::Engineer,
            CivilianKind::Prospector,
            CivilianKind::Farmer,
            CivilianKind::Miner,
            CivilianKind::Rancher,
            CivilianKind::Forester,
        ];

        for (kind, pos) in starter_units.iter().zip(spawn_positions.iter()) {
            commands.spawn(Civilian {
                kind: *kind,
                position: *pos,
                owner: player_entity,
                owner_id: player_id,
                selected: false,
                has_moved: false,
            });
            info!("Spawned {:?} for player at ({}, {})", kind, pos.x, pos.y);
        }
    }

    let ai_starter_units = [
        CivilianKind::Engineer,
        CivilianKind::Prospector,
        CivilianKind::Farmer,
        CivilianKind::Miner,
        CivilianKind::Rancher,
        CivilianKind::Forester,
    ];
    for (nation_entity, capital_pos) in capitals
        .iter()
        .copied()
        .filter(|(entity, _)| Some(*entity) != player_entity_only)
    {
        let spawn_positions = gather_spawn_positions(capital_pos, ai_starter_units.len());
        for (kind, pos) in ai_starter_units.iter().zip(spawn_positions.iter()) {
            let owner_id = nation_ids
                .get(&nation_entity)
                .copied()
                .unwrap_or(NationId(0));
            commands.spawn((
                Civilian {
                    kind: *kind,
                    position: *pos,
                    owner: nation_entity,
                    owner_id,
                    selected: false,
                    has_moved: false,
                },
                AiControlledCivilian,
            ));
            info!(
                "Spawned {:?} for AI nation {:?} at ({}, {})",
                kind, nation_entity, pos.x, pos.y
            );
        }
    }

    info!("Province assignment complete!");
}

/// Assign a province to a country
fn assign_province_to_country(
    commands: &mut Commands,
    provinces: &mut Query<(Entity, &mut Province)>,
    province_entity: Entity,
    province_id: ProvinceId,
    city_tile: TilePos,
    country_entity: Entity,
    capitals: &mut Vec<(Entity, TilePos)>,
) {
    // Update province owner
    if let Ok((_, mut province)) = provinces.get_mut(province_entity) {
        province.owner = Some(country_entity);
    }

    // Create city entity
    let is_capital = !capitals.iter().any(|(entity, _)| *entity == country_entity);
    commands.spawn((
        City {
            province: province_id,
            is_capital,
        },
        city_tile,
    ));

    // If this is a capital, add Capital component to the country
    if is_capital {
        commands.entity(country_entity).insert(Capital(city_tile));
        let capital_tile = city_tile;
        commands.queue(move |world: &mut World| {
            boost_capital_food_tiles(world, capital_tile);
        });
        info!("Set capital at ({}, {})", city_tile.x, city_tile.y);
        capitals.push((country_entity, city_tile));
    }
}

fn baseline_stockpile() -> Stockpile {
    let mut stockpile = Stockpile::default();
    stockpile.add(Good::Wool, 10);
    stockpile.add(Good::Cotton, 10);
    stockpile.add(Good::Timber, 20);
    stockpile.add(Good::Coal, 10);
    stockpile.add(Good::Iron, 10);
    stockpile.add(Good::Grain, 20);
    stockpile.add(Good::Fruit, 20);
    stockpile.add(Good::Livestock, 20);
    stockpile.add(Good::Fish, 10);
    stockpile.add(Good::CannedFood, 10);
    stockpile.add(Good::Clothing, 10);
    stockpile.add(Good::Furniture, 10);
    stockpile.add(Good::Paper, 5);
    stockpile
}

fn gather_spawn_positions(capital_pos: TilePos, count: usize) -> Vec<TilePos> {
    let mut spawn_positions = Vec::new();
    spawn_positions.push(capital_pos);

    for neighbor in capital_pos.to_hex().all_neighbors() {
        if let Some(tile_pos) = neighbor.to_tile_pos() {
            spawn_positions.push(tile_pos);
        }
        if spawn_positions.len() >= count {
            break;
        }
    }

    while spawn_positions.len() < count {
        spawn_positions.push(capital_pos);
    }

    spawn_positions
}

pub(crate) fn boost_capital_food_tiles(world: &mut World, capital_pos: TilePos) {
    let mut tile_storage_query = world.query::<&TileStorage>();
    let Some(tile_storage) = tile_storage_query.iter(world).next() else {
        return;
    };

    let mut target_tiles = Vec::new();
    let mut positions = Vec::with_capacity(7);
    positions.push(capital_pos);
    for neighbor in capital_pos.to_hex().all_neighbors() {
        if let Some(tile_pos) = neighbor.to_tile_pos() {
            positions.push(tile_pos);
        }
    }

    for pos in positions {
        if let Some(tile_entity) = tile_storage.get(&pos) {
            target_tiles.push((tile_entity, pos));
        }
    }

    for (tile_entity, pos) in target_tiles {
        if let Some(mut resource) = world.get_mut::<TileResource>(tile_entity)
            && resource.discovered
            && resource.improvable_by_farmer()
            && resource.development == DevelopmentLevel::Lv0
        {
            resource.development = DevelopmentLevel::Lv1;
            debug!(
                "Auto-improved {:?} near capital at ({}, {})",
                resource.resource_type, pos.x, pos.y
            );
        }
    }
}

/// Build adjacency map for provinces based on shared tiles
fn build_province_adjacency(
    provinces: &Query<(Entity, &mut Province)>,
) -> HashMap<ProvinceId, Vec<ProvinceId>> {
    use std::collections::{HashMap, HashSet};

    let mut adjacency: HashMap<ProvinceId, HashSet<ProvinceId>> = HashMap::new();

    // Collect all province tiles
    let province_tiles: Vec<(ProvinceId, Vec<TilePos>)> = provinces
        .iter()
        .map(|(_, p)| (p.id, p.tiles.clone()))
        .collect();

    // Check each province against all others
    for (i, (id1, tiles1)) in province_tiles.iter().enumerate() {
        for (id2, tiles2) in province_tiles.iter().skip(i + 1) {
            // Check if any tiles are adjacent
            let mut are_adjacent = false;
            'outer: for tile1 in tiles1 {
                let hex1 = tile1.to_hex();
                for tile2 in tiles2 {
                    let hex2 = tile2.to_hex();
                    if hex1.distance_to(hex2) == 1 {
                        are_adjacent = true;
                        break 'outer;
                    }
                }
            }

            if are_adjacent {
                adjacency.entry(*id1).or_default().insert(*id2);
                adjacency.entry(*id2).or_default().insert(*id1);
            }
        }
    }

    // Convert to Vec for easier iteration
    adjacency
        .into_iter()
        .map(|(k, v)| (k, v.into_iter().collect()))
        .collect()
}

/// Get connected provinces using flood-fill
fn get_connected_provinces(
    start: ProvinceId,
    adjacency: &HashMap<ProvinceId, Vec<ProvinceId>>,
    already_assigned: &HashSet<ProvinceId>,
    target_size: usize,
) -> Vec<ProvinceId> {
    use std::collections::{HashSet, VecDeque};

    let mut connected = Vec::new();
    let mut visited = HashSet::new();
    let mut queue = VecDeque::new();

    queue.push_back(start);
    visited.insert(start);

    while let Some(current) = queue.pop_front() {
        if already_assigned.contains(&current) {
            continue;
        }

        connected.push(current);

        // Stop if we've reached target size
        if connected.len() >= target_size {
            break;
        }

        // Add unvisited neighbors
        if let Some(neighbors) = adjacency.get(&current) {
            for &neighbor in neighbors {
                if !visited.contains(&neighbor) && !already_assigned.contains(&neighbor) {
                    visited.insert(neighbor);
                    queue.push_back(neighbor);
                }
            }
        }
    }

    connected
}

#[cfg(test)]
mod tests {
    use bevy::ecs::system::RunSystemOnce;
    use bevy::prelude::*;
    use bevy_ecs_tilemap::prelude::{TilePos, TileStorage, TilemapSize};

    use crate::ai::{AiControlledCivilian, AiNation};
    use crate::civilians::Civilian;
    use crate::map::province::{Province, ProvinceId};
    use crate::map::province_setup::{
        ProvincesGenerated, assign_provinces_to_countries, boost_capital_food_tiles,
    };
    use crate::resources::{DevelopmentLevel, ResourceType, TileResource};

    #[test]
    fn capital_adjacent_food_tiles_start_at_level_one() {
        let mut world = World::new();

        let mut tile_storage = TileStorage::empty(TilemapSize { x: 3, y: 3 });
        let capital_pos = TilePos { x: 1, y: 1 };
        let capital_tile = world.spawn(TileResource::visible(ResourceType::Grain)).id();
        tile_storage.set(&capital_pos, capital_tile);

        let neighbor_pos = TilePos { x: 1, y: 2 };
        let neighbor_tile = world
            .spawn(TileResource::visible(ResourceType::Cotton))
            .id();
        tile_storage.set(&neighbor_pos, neighbor_tile);

        let mineral_pos = TilePos { x: 0, y: 0 };
        let mineral_tile = world
            .spawn(TileResource::hidden_mineral(ResourceType::Coal))
            .id();
        tile_storage.set(&mineral_pos, mineral_tile);

        world.spawn(tile_storage);

        boost_capital_food_tiles(&mut world, capital_pos);

        let capital_resource = world
            .get::<TileResource>(capital_tile)
            .expect("capital tile should have resource");
        assert_eq!(capital_resource.development, DevelopmentLevel::Lv1);

        let neighbor_resource = world
            .get::<TileResource>(neighbor_tile)
            .expect("neighbor tile should have resource");
        assert_eq!(neighbor_resource.development, DevelopmentLevel::Lv1);

        let mineral_resource = world
            .get::<TileResource>(mineral_tile)
            .expect("mineral tile should have resource");
        assert_eq!(mineral_resource.development, DevelopmentLevel::Lv0);
        assert!(!mineral_resource.discovered);
    }

    #[test]
    fn ai_nations_receive_capitals_and_civilians() {
        let mut world = World::new();
        world.insert_resource(ProvincesGenerated);

        let province_positions = [
            TilePos { x: 0, y: 0 },
            TilePos { x: 1, y: 0 },
            TilePos { x: 2, y: 0 },
            TilePos { x: 3, y: 0 },
            TilePos { x: 4, y: 0 },
            TilePos { x: 5, y: 0 },
        ];

        for (index, position) in province_positions.iter().enumerate() {
            world.spawn(Province::new(
                ProvinceId(index as u32),
                vec![*position],
                *position,
            ));
        }

        let _ = world.run_system_once(assign_provinces_to_countries);
        world.flush();

        let mut ai_nation_query = world.query_filtered::<Entity, With<AiNation>>();
        let ai_nations: Vec<Entity> = ai_nation_query.iter(&world).collect();
        assert!(
            ai_nations.len() >= 1,
            "expected at least one AI nation to be created"
        );

        let mut ai_civilian_query =
            world.query_filtered::<(Entity, &Civilian), With<AiControlledCivilian>>();
        assert!(
            ai_civilian_query.iter(&world).count() >= ai_nations.len(),
            "expected each AI nation to spawn civilians"
        );

        for nation in ai_nations {
            let owned_units: Vec<Entity> = ai_civilian_query
                .iter(&world)
                .filter(|(_, civilian)| civilian.owner == nation)
                .map(|(entity, _)| entity)
                .collect();
            assert!(
                !owned_units.is_empty(),
                "AI nation {:?} should have at least one controlled civilian",
                nation
            );
        }
    }
}<|MERGE_RESOLUTION|>--- conflicted
+++ resolved
@@ -134,18 +134,12 @@
             commands.entity(country_entity).insert(AiNation);
         }
 
-<<<<<<< HEAD
         // Give every nation a basic industrial base so AI economies can function
         let mut workforce = Workforce::new();
         let starting_workers = if i == 0 { 5 } else { 3 };
         workforce.add_untrained(starting_workers);
         workforce.update_labor_pool();
 
-=======
-        let mut workforce = Workforce::new();
-        workforce.add_untrained(5);
-        workforce.update_labor_pool();
->>>>>>> 5485d0a4
         commands.entity(country_entity).insert((
             Buildings::with_all_initial(),
             ProductionSettings::default(),
@@ -154,14 +148,10 @@
             RecruitmentQueue::default(),
             TrainingQueue::default(),
         ));
-<<<<<<< HEAD
 
         // Note: Capitol and TradeSchool don't need separate Building entities
         // They're always available and use the nation's Stockpile/Workforce directly
-        country_entities.push(country_entity);
-=======
         country_entities.push((country_entity, NationId(i as u16 + 1)));
->>>>>>> 5485d0a4
         info!("Created Nation {} with color", i + 1);
     }
 
