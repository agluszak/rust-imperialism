--- conflicted
+++ resolved
@@ -72,12 +72,8 @@
         return;
     };
 
-<<<<<<< HEAD
     // Only update if the player's stockpile changed
-    let Ok(stockpile) = changed_stockpiles.get(player.0) else {
-=======
-    let Ok(stockpile) = stockpile_query.get(player.entity()) else {
->>>>>>> a01db0a1
+    let Ok(stockpile) = changed_stockpiles.get(player.entity()) else {
         return;
     };
 
