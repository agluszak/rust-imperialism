use bevy::prelude::*;
use bevy_ecs_tilemap::prelude::TileStorage;

use crate::civilians::{Civilian, CivilianKind};
use crate::economy::{Calendar, Name, PlayerNation, Technologies, Technology, Treasury};
use crate::province::{City, Province, TileProvince};
use crate::tiles::TerrainType;
use crate::transport_rendering::HoveredTile;
use crate::ui::components::{CalendarDisplay, TileInfoDisplay, TreasuryDisplay, TurnDisplay};
use crate::ui::state::{UIState, UIStateUpdated};

/// Update turn display using centralized UI state
/// This system only runs when UI state has actually changed, reducing overhead
pub fn update_turn_display(
    mut state_events: MessageReader<UIStateUpdated>,
    ui_state: Res<UIState>,
    mut query: Query<&mut Text, With<TurnDisplay>>,
) {
    // Only update when state has changed
    if !state_events.is_empty() {
        state_events.clear(); // Consume all events

        for mut text in query.iter_mut() {
            text.0 = ui_state.turn_display_text();
        }
    }
}

/// Update calendar HUD text when calendar changes or on first frame
pub fn update_calendar_display(
    calendar: Option<Res<Calendar>>,
    mut q: Query<&mut Text, With<CalendarDisplay>>,
) {
    if let Some(calendar) = calendar
        && (calendar.is_changed() || calendar.is_added())
    {
        for mut text in q.iter_mut() {
            text.0 = calendar.display();
        }
    }
}

fn format_currency(value: i64) -> String {
    // naive thousands separator with commas
    let mut s = value.abs().to_string();
    let mut i = s.len() as isize - 3;
    while i > 0 {
        s.insert(i as usize, ',');
        i -= 3;
    }
    if value < 0 {
        format!("-${}", s)
    } else {
        format!("${}", s)
    }
}

/// Update treasury HUD text based on the active player's nation
/// Only runs when Treasury component actually changes (reactive)
pub fn update_treasury_display(
    player: Option<Res<PlayerNation>>,
    changed_treasuries: Query<&Treasury, Changed<Treasury>>,
    mut q: Query<&mut Text, With<TreasuryDisplay>>,
) {
<<<<<<< HEAD
    let Some(player) = player else {
        return;
    };

    // Only update if the player's treasury changed
    if let Ok(treasury) = changed_treasuries.get(player.0) {
=======
    if let Some(player) = player
        && let Ok(treasury) = treasuries.get(player.entity())
    {
>>>>>>> a01db0a1
        let s = format_currency(treasury.total());
        for mut text in q.iter_mut() {
            text.0 = s.clone();
        }
    }
}

/// Update tile info display based on hovered tile
pub fn update_tile_info_display(
    hovered_tile: Res<HoveredTile>,
    tile_storage_query: Query<&TileStorage>,
    tile_types: Query<&TerrainType>,
    tile_provinces: Query<&TileProvince>,
    provinces: Query<&Province>,
    cities: Query<&City>,
    nations_query: Query<(Entity, &Name, &Technologies)>,
    civilians: Query<&Civilian>,
    player: Option<Res<PlayerNation>>,
    mut display: Query<&mut Text, With<TileInfoDisplay>>,
) {
    if !hovered_tile.is_changed() {
        return;
    }

    for mut text in display.iter_mut() {
        if let Some(tile_pos) = hovered_tile.0 {
            // Find the tile entity and its type
            let mut tile_info = format!("Tile ({}, {})", tile_pos.x, tile_pos.y);

            for tile_storage in tile_storage_query.iter() {
                if let Some(tile_entity) = tile_storage.get(&tile_pos)
                    && let Ok(terrain) = tile_types.get(tile_entity)
                {
                    // Add terrain type
                    let terrain_name = match terrain {
                        TerrainType::Grass => "Grass",
                        TerrainType::Water => "Water",
                        TerrainType::Mountain => "Mountain",
                        TerrainType::Hills => "Hills",
                        TerrainType::Forest => "Forest",
                        TerrainType::Desert => "Desert",
                        TerrainType::Swamp => "Swamp",
                        TerrainType::Farmland => "Farmland",
                    };
                    tile_info.push_str(&format!("\nTerrain: {}", terrain_name));

                    // Add province and owner info
                    if let Ok(tile_prov) = tile_provinces.get(tile_entity) {
                        tile_info.push_str(&format!("\nProvince: {}", tile_prov.province_id.0));

                        // Find the province entity and its owner
                        for province in provinces.iter() {
                            if province.id == tile_prov.province_id {
                                if let Some(owner_entity) = province.owner {
                                    // Find the owner name
                                    for (nation_entity, name, _) in nations_query.iter() {
                                        if nation_entity == owner_entity {
                                            tile_info.push_str(&format!("\nOwner: {}", name.0));
                                            break;
                                        }
                                    }
                                }

                                // Check if this tile has a city
                                if province.city_tile == tile_pos {
                                    for city in cities.iter() {
                                        if city.province == tile_prov.province_id {
                                            let city_type =
                                                if city.is_capital { "Capital" } else { "City" };
                                            tile_info.push_str(&format!("\n{}", city_type));
                                            break;
                                        }
                                    }
                                }
                                break;
                            }
                        }
                    }

                    // If an engineer is selected, show buildability
                    let selected_engineer = civilians
                        .iter()
                        .find(|c| c.selected && c.kind == CivilianKind::Engineer);

                    if selected_engineer.is_some()
                        && let Some(player) = &player
                    {
                        // Find player's tech
                        for (nation_entity, _, techs) in nations_query.iter() {
                            if nation_entity == player.entity() {
                                let buildable = check_buildability(terrain, techs);
                                tile_info.push_str(&format!("\n{}", buildable));
                                break;
                            }
                        }
                    }
                }
            }

            text.0 = tile_info;
        } else {
            text.0 = "Hover over a tile".to_string();
        }
    }
}

/// Check if a tile is buildable for rails with current technologies
fn check_buildability(terrain: &TerrainType, technologies: &Technologies) -> String {
    match terrain {
        TerrainType::Mountain => {
            if technologies.has(Technology::MountainEngineering) {
                "Can build rails".to_string()
            } else {
                "⚠ Need Mountain Engineering".to_string()
            }
        }
        TerrainType::Hills => {
            if technologies.has(Technology::HillGrading) {
                "Can build rails".to_string()
            } else {
                "⚠ Need Hill Grading".to_string()
            }
        }
        TerrainType::Swamp => {
            if technologies.has(Technology::SwampDrainage) {
                "Can build rails".to_string()
            } else {
                "⚠ Need Swamp Drainage".to_string()
            }
        }
        _ => "Can build rails".to_string(),
    }
}<|MERGE_RESOLUTION|>--- conflicted
+++ resolved
@@ -62,18 +62,12 @@
     changed_treasuries: Query<&Treasury, Changed<Treasury>>,
     mut q: Query<&mut Text, With<TreasuryDisplay>>,
 ) {
-<<<<<<< HEAD
     let Some(player) = player else {
         return;
     };
 
     // Only update if the player's treasury changed
-    if let Ok(treasury) = changed_treasuries.get(player.0) {
-=======
-    if let Some(player) = player
-        && let Ok(treasury) = treasuries.get(player.entity())
-    {
->>>>>>> a01db0a1
+    if let Ok(treasury) = changed_treasuries.get(player.entity()) {
         let s = format_currency(treasury.total());
         for mut text in q.iter_mut() {
             text.0 = s.clone();
