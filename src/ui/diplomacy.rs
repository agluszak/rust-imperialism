use std::collections::HashMap;

use bevy::prelude::*;

<<<<<<< HEAD
use super::button_style::{
    AccentButton, DangerButton, NORMAL_ACCENT, NORMAL_BUTTON, NORMAL_DANGER,
};
use crate::diplomacy::{
    DiplomacySelection, DiplomacyState, DiplomaticOffer, DiplomaticOfferKind, DiplomaticOffers,
    DiplomaticOrder, DiplomaticOrderKind, ForeignAidLedger, OfferId, resolve_offer_response,
};
use crate::economy::{Name, NationId, PlayerNation, Treasury};
use crate::ui::logging::TerminalLogEvent;
use crate::ui::mode::{GameMode, MapModeButton};

const PANEL_BG: Color = Color::srgba(0.08, 0.09, 0.12, 0.92);
const LIST_BG: Color = Color::srgba(0.11, 0.12, 0.15, 0.85);
const DETAIL_BG: Color = Color::srgba(0.14, 0.15, 0.18, 0.75);
=======
use super::button_style::*;
use super::generic_systems::hide_screen;
use crate::ui::mode::GameMode;
>>>>>>> d892dda4

#[derive(Component)]
pub struct DiplomacyScreen;

#[derive(Component)]
struct DiplomacyNationButton {
    nation: NationId,
}

#[derive(Component)]
struct SelectedNationNameText;

#[derive(Component)]
struct SelectedRelationText;

#[derive(Component)]
struct SelectedTreatyText;

#[derive(Component)]
struct SelectedAidText;

#[derive(Component)]
struct DiplomacyActionButton {
    action: DiplomaticAction,
    target: NationId,
}

#[derive(Component)]
struct PendingOffersContainer;

#[derive(Component)]
struct OfferResponseButton {
    offer: OfferId,
    accept: bool,
}

#[derive(Component)]
struct PendingOfferList;

#[derive(Clone, Copy)]
enum DiplomaticAction {
    DeclareWar,
    OfferPeace,
    Consulate,
    Embassy,
    Pact,
    Alliance,
    AidOnce(i32),
    AidLocked(i32),
    CancelAid,
}

pub struct DiplomacyUIPlugin;

impl Plugin for DiplomacyUIPlugin {
    fn build(&self, app: &mut App) {
<<<<<<< HEAD
        app.add_systems(OnEnter(GameMode::Diplomacy), setup_diplomacy_screen)
            .add_systems(OnExit(GameMode::Diplomacy), hide_diplomacy_screen)
            .add_systems(
                Update,
                (
                    ensure_selection_valid,
                    update_nation_buttons,
                    handle_nation_selection,
                    update_detail_panel,
                    update_action_buttons,
                    handle_action_buttons,
                    update_pending_offers,
                    handle_offer_response_buttons,
                )
                    .chain()
                    .run_if(in_state(GameMode::Diplomacy)),
            );
=======
        app.add_systems(
            OnEnter(GameMode::Diplomacy),
            ensure_diplomacy_screen_visible,
        )
        .add_systems(OnExit(GameMode::Diplomacy), hide_screen::<DiplomacyScreen>);
>>>>>>> d892dda4
    }
}

fn setup_diplomacy_screen(
    mut commands: Commands,
    mut screen_visibility: Query<&mut Visibility, With<DiplomacyScreen>>,
    nations: Query<(Entity, &NationId, &Name)>,
    player: Option<Res<PlayerNation>>,
    mut selection: ResMut<DiplomacySelection>,
) {
    if let Ok(mut visibility) = screen_visibility.single_mut() {
        *visibility = Visibility::Visible;
        return;
    }

    let player_entity = player.as_ref().map(|p| p.0);

    let mut foreign_nations: Vec<(NationId, String)> = nations
        .iter()
        .filter_map(|(entity, id, name)| {
            if Some(entity) == player_entity {
                None
            } else {
                Some((*id, name.0.clone()))
            }
        })
        .collect();
    foreign_nations.sort_by(|a, b| a.1.cmp(&b.1));

    if selection
        .selected
        .map(|sel| foreign_nations.iter().any(|(id, _)| *id == sel))
        .unwrap_or(false)
    {
        // Keep existing selection
    } else {
        selection.selected = foreign_nations.first().map(|(id, _)| *id);
    }

    commands
        .spawn((
            Node {
                position_type: PositionType::Absolute,
                left: Val::Px(0.0),
                right: Val::Px(0.0),
                top: Val::Px(0.0),
                bottom: Val::Px(0.0),
                padding: UiRect::all(Val::Px(16.0)),
                flex_direction: FlexDirection::Column,
                row_gap: Val::Px(16.0),
                ..default()
            },
            BackgroundColor(PANEL_BG),
            DiplomacyScreen,
        ))
        .with_children(|root| {
            root.spawn((
                Text::new("Foreign Office"),
                TextFont {
                    font_size: 28.0,
                    ..default()
                },
                TextColor(Color::srgb(0.95, 0.92, 0.86)),
            ));

            root.spawn((
                Text::new("Review relations and issue diplomatic overtures."),
                TextFont {
                    font_size: 16.0,
                    ..default()
                },
                TextColor(Color::srgb(0.8, 0.85, 0.9)),
            ));

            root.spawn((Node {
                flex_direction: FlexDirection::Row,
                column_gap: Val::Px(16.0),
                height: Val::Percent(100.0),
                ..default()
            },))
                .with_children(|body| {
                    // Nation list
                    body.spawn((
                        Node {
                            width: Val::Percent(32.0),
                            flex_direction: FlexDirection::Column,
                            row_gap: Val::Px(8.0),
                            padding: UiRect::all(Val::Px(12.0)),
                            ..default()
                        },
                        BackgroundColor(LIST_BG),
                    ))
                    .with_children(|list| {
                        list.spawn((
                            Text::new("Nations"),
                            TextFont {
                                font_size: 18.0,
                                ..default()
                            },
                            TextColor(Color::srgb(0.9, 0.92, 0.98)),
                        ));

                        for (nation, name) in &foreign_nations {
                            list.spawn((
                                Button,
                                Node {
                                    padding: UiRect::all(Val::Px(8.0)),
                                    ..default()
                                },
                                BackgroundColor(NORMAL_BUTTON),
                                DiplomacyNationButton { nation: *nation },
                            ))
                            .with_children(|button| {
                                button.spawn((
                                    Text::new(name.clone()),
                                    TextFont {
                                        font_size: 14.0,
                                        ..default()
                                    },
                                    TextColor(Color::srgb(0.85, 0.9, 1.0)),
                                ));
                            });
                        }

                        if foreign_nations.is_empty() {
                            list.spawn((
                                Text::new("No foreign nations discovered yet."),
                                TextFont {
                                    font_size: 14.0,
                                    ..default()
                                },
                                TextColor(Color::srgb(0.75, 0.75, 0.8)),
                            ));
                        }
                    });

                    // Detail panel
                    body.spawn((
                        Node {
                            width: Val::Percent(68.0),
                            flex_direction: FlexDirection::Column,
                            row_gap: Val::Px(12.0),
                            padding: UiRect::all(Val::Px(12.0)),
                            ..default()
                        },
                        BackgroundColor(DETAIL_BG),
                    ))
                    .with_children(|detail| {
                        detail.spawn((
                            Text::new("Select a nation from the list."),
                            TextFont {
                                font_size: 22.0,
                                ..default()
                            },
                            TextColor(Color::srgb(0.95, 0.96, 1.0)),
                            SelectedNationNameText,
                        ));

                        detail.spawn((
                            Text::new("Relationship: --"),
                            TextFont {
                                font_size: 16.0,
                                ..default()
                            },
                            TextColor(Color::srgb(0.82, 0.88, 0.95)),
                            SelectedRelationText,
                        ));

                        detail.spawn((
                            Text::new("Treaties: none"),
                            TextFont {
                                font_size: 14.0,
                                ..default()
                            },
                            TextColor(Color::srgb(0.78, 0.82, 0.88)),
                            SelectedTreatyText,
                        ));

                        detail.spawn((
                            Text::new("Locked aid: none"),
                            TextFont {
                                font_size: 14.0,
                                ..default()
                            },
                            TextColor(Color::srgb(0.78, 0.82, 0.88)),
                            SelectedAidText,
                        ));

                        // War / peace actions
                        detail
                            .spawn((Node {
                                flex_direction: FlexDirection::Row,
                                column_gap: Val::Px(8.0),
                                ..default()
                            },))
                            .with_children(|row| {
                                row.spawn((
                                    Button,
                                    Node {
                                        padding: UiRect::all(Val::Px(8.0)),
                                        ..default()
                                    },
                                    BackgroundColor(NORMAL_DANGER),
                                    DiplomacyActionButton {
                                        action: DiplomaticAction::DeclareWar,
                                        target: NationId(0),
                                    },
                                    DangerButton,
                                ))
                                .with_children(|button| {
                                    button.spawn((
                                        Text::new("Declare War".to_string()),
                                        TextFont {
                                            font_size: 14.0,
                                            ..default()
                                        },
                                        TextColor(Color::srgb(0.92, 0.95, 1.0)),
                                    ));
                                });

                                row.spawn((
                                    Button,
                                    Node {
                                        padding: UiRect::all(Val::Px(8.0)),
                                        ..default()
                                    },
                                    BackgroundColor(NORMAL_BUTTON),
                                    DiplomacyActionButton {
                                        action: DiplomaticAction::OfferPeace,
                                        target: NationId(0),
                                    },
                                ))
                                .with_children(|button| {
                                    button.spawn((
                                        Text::new("Offer Peace".to_string()),
                                        TextFont {
                                            font_size: 14.0,
                                            ..default()
                                        },
                                        TextColor(Color::srgb(0.92, 0.95, 1.0)),
                                    ));
                                });
                            });

                        // Diplomatic upgrades
                        detail
                            .spawn((Node {
                                flex_direction: FlexDirection::Row,
                                column_gap: Val::Px(8.0),
                                ..default()
                            },))
                            .with_children(|row| {
                                row.spawn((
                                    Button,
                                    Node {
                                        padding: UiRect::all(Val::Px(8.0)),
                                        ..default()
                                    },
                                    BackgroundColor(NORMAL_ACCENT),
                                    DiplomacyActionButton {
                                        action: DiplomaticAction::Consulate,
                                        target: NationId(0),
                                    },
                                    AccentButton,
                                ))
                                .with_children(|button| {
                                    button.spawn((
                                        Text::new("Open Consulate ($500)".to_string()),
                                        TextFont {
                                            font_size: 14.0,
                                            ..default()
                                        },
                                        TextColor(Color::srgb(0.92, 0.95, 1.0)),
                                    ));
                                });

                                row.spawn((
                                    Button,
                                    Node {
                                        padding: UiRect::all(Val::Px(8.0)),
                                        ..default()
                                    },
                                    BackgroundColor(NORMAL_ACCENT),
                                    DiplomacyActionButton {
                                        action: DiplomaticAction::Embassy,
                                        target: NationId(0),
                                    },
                                    AccentButton,
                                ))
                                .with_children(|button| {
                                    button.spawn((
                                        Text::new("Open Embassy ($5,000)".to_string()),
                                        TextFont {
                                            font_size: 14.0,
                                            ..default()
                                        },
                                        TextColor(Color::srgb(0.92, 0.95, 1.0)),
                                    ));
                                });

                                row.spawn((
                                    Button,
                                    Node {
                                        padding: UiRect::all(Val::Px(8.0)),
                                        ..default()
                                    },
                                    BackgroundColor(NORMAL_BUTTON),
                                    DiplomacyActionButton {
                                        action: DiplomaticAction::Pact,
                                        target: NationId(0),
                                    },
                                ))
                                .with_children(|button| {
                                    button.spawn((
                                        Text::new("Non-Aggression Pact".to_string()),
                                        TextFont {
                                            font_size: 14.0,
                                            ..default()
                                        },
                                        TextColor(Color::srgb(0.92, 0.95, 1.0)),
                                    ));
                                });

                                row.spawn((
                                    Button,
                                    Node {
                                        padding: UiRect::all(Val::Px(8.0)),
                                        ..default()
                                    },
                                    BackgroundColor(NORMAL_ACCENT),
                                    DiplomacyActionButton {
                                        action: DiplomaticAction::Alliance,
                                        target: NationId(0),
                                    },
                                    AccentButton,
                                ))
                                .with_children(|button| {
                                    button.spawn((
                                        Text::new("Form Alliance".to_string()),
                                        TextFont {
                                            font_size: 14.0,
                                            ..default()
                                        },
                                        TextColor(Color::srgb(0.92, 0.95, 1.0)),
                                    ));
                                });
                            });

                        // Aid controls
                        detail
                            .spawn((Node {
                                flex_direction: FlexDirection::Row,
                                column_gap: Val::Px(8.0),
                                ..default()
                            },))
                            .with_children(|row| {
                                row.spawn((
                                    Button,
                                    Node {
                                        padding: UiRect::all(Val::Px(8.0)),
                                        ..default()
                                    },
                                    BackgroundColor(NORMAL_ACCENT),
                                    DiplomacyActionButton {
                                        action: DiplomaticAction::AidOnce(500),
                                        target: NationId(0),
                                    },
                                    AccentButton,
                                ))
                                .with_children(|button| {
                                    button.spawn((
                                        Text::new("Send $500 Aid".to_string()),
                                        TextFont {
                                            font_size: 14.0,
                                            ..default()
                                        },
                                        TextColor(Color::srgb(0.92, 0.95, 1.0)),
                                    ));
                                });

                                row.spawn((
                                    Button,
                                    Node {
                                        padding: UiRect::all(Val::Px(8.0)),
                                        ..default()
                                    },
                                    BackgroundColor(NORMAL_ACCENT),
                                    DiplomacyActionButton {
                                        action: DiplomaticAction::AidLocked(500),
                                        target: NationId(0),
                                    },
                                    AccentButton,
                                ))
                                .with_children(|button| {
                                    button.spawn((
                                        Text::new("Lock $500 Aid".to_string()),
                                        TextFont {
                                            font_size: 14.0,
                                            ..default()
                                        },
                                        TextColor(Color::srgb(0.92, 0.95, 1.0)),
                                    ));
                                });

                                row.spawn((
                                    Button,
                                    Node {
                                        padding: UiRect::all(Val::Px(8.0)),
                                        ..default()
                                    },
                                    BackgroundColor(NORMAL_BUTTON),
                                    DiplomacyActionButton {
                                        action: DiplomaticAction::CancelAid,
                                        target: NationId(0),
                                    },
                                ))
                                .with_children(|button| {
                                    button.spawn((
                                        Text::new("Cancel Locked Aid".to_string()),
                                        TextFont {
                                            font_size: 14.0,
                                            ..default()
                                        },
                                        TextColor(Color::srgb(0.92, 0.95, 1.0)),
                                    ));
                                });
                            });
                    });
                });

            // Back button
            root.spawn((
                Button,
                Node {
                    position_type: PositionType::Absolute,
                    top: Val::Px(16.0),
                    right: Val::Px(16.0),
                    padding: UiRect::all(Val::Px(6.0)),
                    ..default()
                },
                BackgroundColor(NORMAL_BUTTON),
                MapModeButton,
            ))
            .with_children(|button| {
                button.spawn((
                    Text::new("Back to Map"),
                    TextFont {
                        font_size: 16.0,
                        ..default()
                    },
                    TextColor(Color::srgb(0.9, 0.9, 1.0)),
                ));
            });

            root
                .spawn((
                    Node {
                        flex_direction: FlexDirection::Column,
                        row_gap: Val::Px(8.0),
                        padding: UiRect::all(Val::Px(12.0)),
                        width: Val::Percent(100.0),
                        ..default()
                    },
                    BackgroundColor(LIST_BG),
                    PendingOffersContainer,
                ))
                .with_children(|offers| {
                    offers.spawn((
                        Text::new("Pending Offers"),
                        TextFont {
                            font_size: 20.0,
                            ..default()
                        },
                        TextColor(Color::srgb(0.92, 0.95, 1.0)),
                    ));
                    offers.spawn((
                        Text::new("Foreign governments will occasionally send overtures that must be answered before the next turn."),
                        TextFont {
                            font_size: 14.0,
                            ..default()
                        },
                        TextColor(Color::srgb(0.75, 0.8, 0.85)),
                    ));
                    offers
                        .spawn((
                            Node {
                                flex_direction: FlexDirection::Column,
                                row_gap: Val::Px(8.0),
                                ..default()
                            },
                            PendingOfferList,
                        ))
                        .with_children(|list| {
                            list.spawn((
                                Text::new("No pending offers."),
                                TextFont {
                                    font_size: 14.0,
                                    ..default()
                                },
                                TextColor(Color::srgb(0.8, 0.83, 0.9)),
                            ));
                        });
                });
        });
}

fn ensure_selection_valid(
    mut selection: ResMut<DiplomacySelection>,
    player: Option<Res<PlayerNation>>,
    nation_ids: Query<(Entity, &NationId)>,
) {
    let player_entity = player.map(|p| p.0);
    let mut available: Vec<NationId> = Vec::new();
    for (entity, nation) in nation_ids.iter() {
        if Some(entity) == player_entity {
            continue;
        }
        available.push(*nation);
    }

    if let Some(sel) = selection.selected
        && !available.contains(&sel)
    {
        selection.selected = None;
    }

    if selection.selected.is_none() {
        selection.selected = available.first().copied();
    }
}

fn update_nation_buttons(
    selection: Res<DiplomacySelection>,
    state: Res<DiplomacyState>,
    player: Option<Res<PlayerNation>>,
    nation_ids: Query<&NationId>,
    names: Query<(&NationId, &Name)>,
    mut buttons: Query<(&DiplomacyNationButton, &mut Text, &mut BackgroundColor)>,
) {
    let player_id = player.and_then(|p| nation_ids.get(p.0).ok()).copied();

    for (button, mut text, mut color) in buttons.iter_mut() {
        let label = names
            .iter()
            .find(|(id, _)| **id == button.nation)
            .map(|(_, name)| name.0.clone())
            .unwrap_or_else(|| format!("Nation {}", button.nation.0));

        let mut relation_line = label.clone();
        if let Some(player_id) = player_id
            && let Some(relation) = state.relation(player_id, button.nation)
        {
            relation_line = format!(
                "{} — {} ({})",
                label,
                relation.score,
                relation.band().label()
            );
        }

        text.0 = relation_line;

        if selection.selected == Some(button.nation) {
            *color = BackgroundColor(NORMAL_ACCENT);
        } else {
            *color = BackgroundColor(NORMAL_BUTTON);
        }
    }
}

fn handle_nation_selection(
    mut selection: ResMut<DiplomacySelection>,
    mut buttons: Query<(&Interaction, &DiplomacyNationButton), Changed<Interaction>>,
) {
    for (interaction, button) in buttons.iter_mut() {
        if *interaction == Interaction::Pressed {
            selection.selected = Some(button.nation);
        }
    }
}

fn update_detail_panel(
    selection: Res<DiplomacySelection>,
    state: Res<DiplomacyState>,
    ledger: Res<ForeignAidLedger>,
    player: Option<Res<PlayerNation>>,
    nation_ids: Query<&NationId>,
    names: Query<(&NationId, &Name)>,
    mut name_text: Query<&mut Text, With<SelectedNationNameText>>,
    mut relation_text: Query<&mut Text, With<SelectedRelationText>>,
    mut treaty_text: Query<&mut Text, With<SelectedTreatyText>>,
    mut aid_text: Query<&mut Text, With<SelectedAidText>>,
) {
    let Some(selected) = selection.selected else {
        if let Ok(mut text) = name_text.single_mut() {
            text.0 = "No foreign nations selected".to_string();
        }
        if let Ok(mut text) = relation_text.single_mut() {
            text.0 = "Relationship: --".to_string();
        }
        if let Ok(mut text) = treaty_text.single_mut() {
            text.0 = "Treaties: none".to_string();
        }
        if let Ok(mut text) = aid_text.single_mut() {
            text.0 = "Locked aid: none".to_string();
        }
        return;
    };

    let player_id = player.and_then(|p| nation_ids.get(p.0).ok()).copied();

    let selected_name = names
        .iter()
        .find(|(id, _)| **id == selected)
        .map(|(_, name)| name.0.clone())
        .unwrap_or_else(|| format!("Nation {}", selected.0));

    if let Ok(mut text) = name_text.single_mut() {
        text.0 = selected_name.clone();
    }

    let relation = player_id.and_then(|pid| state.relation(pid, selected));
    if let Ok(mut text) = relation_text.single_mut() {
        if let Some(relation) = relation {
            text.0 = format!(
                "Relationship: {} ({})",
                relation.score,
                relation.band().label()
            );
        } else {
            text.0 = "Relationship: unknown".to_string();
        }
    }

    if let Ok(mut text) = treaty_text.single_mut() {
        if let Some(relation) = relation {
            let mut flags = Vec::new();
            if relation.treaty.at_war {
                flags.push("At war");
            } else {
                flags.push("At peace");
            }
            if relation.treaty.consulate {
                flags.push("Consulate");
            }
            if relation.treaty.embassy {
                flags.push("Embassy");
            }
            if relation.treaty.non_aggression_pact {
                flags.push("Pact");
            }
            if relation.treaty.alliance {
                flags.push("Alliance");
            }
            text.0 = format!("Treaties: {}", flags.join(", "));
        } else {
            text.0 = "Treaties: none".to_string();
        }
    }

    if let Ok(mut text) = aid_text.single_mut() {
        if let Some(player_id) = player_id {
            if let Some(grant) = ledger
                .all()
                .iter()
                .find(|g| g.from == player_id && g.to == selected)
            {
                text.0 = format!("Locked aid: ${} per turn", grant.amount);
            } else {
                text.0 = "Locked aid: none".to_string();
            }
        } else {
            text.0 = "Locked aid: unavailable".to_string();
        }
    }
}

fn update_action_buttons(
    selection: Res<DiplomacySelection>,
    state: Res<DiplomacyState>,
    ledger: Res<ForeignAidLedger>,
    player: Option<Res<PlayerNation>>,
    nation_ids: Query<&NationId>,
    mut buttons: Query<(&mut DiplomacyActionButton, &mut Visibility)>,
) {
    let Some(selected) = selection.selected else {
        for (_, mut visibility) in buttons.iter_mut() {
            *visibility = Visibility::Hidden;
        }
        return;
    };

    let player_id = if let Some(player) = player {
        nation_ids.get(player.0).ok().copied()
    } else {
        None
    };

    for (mut button, mut visibility) in buttons.iter_mut() {
        button.target = selected;
        let Some(player_id) = player_id else {
            *visibility = Visibility::Hidden;
            continue;
        };
        let Some(relation) = state.relation(player_id, selected) else {
            *visibility = Visibility::Hidden;
            continue;
        };

        let show = match button.action {
            DiplomaticAction::DeclareWar => !relation.treaty.at_war,
            DiplomaticAction::OfferPeace => relation.treaty.at_war,
            DiplomaticAction::Consulate => !relation.treaty.consulate && !relation.treaty.at_war,
            DiplomaticAction::Embassy => {
                relation.treaty.consulate && !relation.treaty.embassy && !relation.treaty.at_war
            }
            DiplomaticAction::Pact => relation.treaty.embassy && !relation.treaty.at_war,
            DiplomaticAction::Alliance => relation.treaty.embassy && !relation.treaty.at_war,
            DiplomaticAction::AidOnce(_) => !relation.treaty.at_war,
            DiplomaticAction::AidLocked(_) => !relation.treaty.at_war,
            DiplomaticAction::CancelAid => ledger.has_recurring(player_id, selected),
        };

        *visibility = if show {
            Visibility::Visible
        } else {
            Visibility::Hidden
        };
    }
}

fn handle_action_buttons(
    selection: Res<DiplomacySelection>,
    player: Option<Res<PlayerNation>>,
    nation_ids: Query<&NationId>,
    mut buttons: Query<(&Interaction, &DiplomacyActionButton), Changed<Interaction>>,
    mut orders: MessageWriter<DiplomaticOrder>,
) {
    let Some(selected) = selection.selected else {
        return;
    };

    let player_id = match player.and_then(|p| nation_ids.get(p.0).ok()).copied() {
        Some(id) => id,
        None => return,
    };

    for (interaction, button) in buttons.iter_mut() {
        if *interaction != Interaction::Pressed {
            continue;
        }

        if button.target != selected {
            continue;
        }

        let order = match button.action {
            DiplomaticAction::DeclareWar => DiplomaticOrder {
                actor: player_id,
                target: selected,
                kind: DiplomaticOrderKind::DeclareWar,
            },
            DiplomaticAction::OfferPeace => DiplomaticOrder {
                actor: player_id,
                target: selected,
                kind: DiplomaticOrderKind::OfferPeace,
            },
            DiplomaticAction::Consulate => DiplomaticOrder {
                actor: player_id,
                target: selected,
                kind: DiplomaticOrderKind::EstablishConsulate,
            },
            DiplomaticAction::Embassy => DiplomaticOrder {
                actor: player_id,
                target: selected,
                kind: DiplomaticOrderKind::OpenEmbassy,
            },
            DiplomaticAction::Pact => DiplomaticOrder {
                actor: player_id,
                target: selected,
                kind: DiplomaticOrderKind::SignNonAggressionPact,
            },
            DiplomaticAction::Alliance => DiplomaticOrder {
                actor: player_id,
                target: selected,
                kind: DiplomaticOrderKind::FormAlliance,
            },
            DiplomaticAction::AidOnce(amount) => DiplomaticOrder {
                actor: player_id,
                target: selected,
                kind: DiplomaticOrderKind::SendAid {
                    amount,
                    locked: false,
                },
            },
            DiplomaticAction::AidLocked(amount) => DiplomaticOrder {
                actor: player_id,
                target: selected,
                kind: DiplomaticOrderKind::SendAid {
                    amount,
                    locked: true,
                },
            },
            DiplomaticAction::CancelAid => DiplomaticOrder {
                actor: player_id,
                target: selected,
                kind: DiplomaticOrderKind::CancelAid,
            },
        };

        orders.write(order);
    }
}

fn update_pending_offers(
    offers: Res<DiplomaticOffers>,
    player: Option<Res<PlayerNation>>,
    nation_ids: Query<&NationId>,
    nations: Query<(Entity, &NationId, &Name)>,
    children: Query<&Children>,
    list_query: Query<Entity, With<PendingOfferList>>,
    mut commands: Commands,
) {
    let Some(list_entity) = list_query.iter().next() else {
        return;
    };

    let Some(player) = player else {
        return;
    };

    let Ok(player_id) = nation_ids.get(player.0) else {
        return;
    };

    if !offers.is_changed() && !player.is_changed() {
        return;
    }

    let mut names: HashMap<NationId, String> = HashMap::new();
    for (_, id, name) in nations.iter() {
        names.insert(*id, name.0.clone());
    }

    let relevant: Vec<DiplomaticOffer> = offers.iter_for(*player_id).cloned().collect();

    clear_children_recursive(list_entity, &mut commands, &children);

    commands.entity(list_entity).with_children(|list| {
        if relevant.is_empty() {
            list.spawn((
                Text::new("No pending offers."),
                TextFont {
                    font_size: 14.0,
                    ..default()
                },
                TextColor(Color::srgb(0.8, 0.83, 0.9)),
            ));
        } else {
            for offer in relevant {
                let summary = describe_offer(&offer, &names);
                list.spawn((
                    Node {
                        flex_direction: FlexDirection::Column,
                        row_gap: Val::Px(6.0),
                        padding: UiRect::all(Val::Px(8.0)),
                        ..default()
                    },
                    BackgroundColor(DETAIL_BG),
                ))
                .with_children(|entry| {
                    entry.spawn((
                        Text::new(summary),
                        TextFont {
                            font_size: 14.0,
                            ..default()
                        },
                        TextColor(Color::srgb(0.92, 0.95, 1.0)),
                    ));

                    entry
                        .spawn((Node {
                            flex_direction: FlexDirection::Row,
                            column_gap: Val::Px(8.0),
                            ..default()
                        },))
                        .with_children(|row| {
                            row.spawn((
                                Button,
                                Node {
                                    padding: UiRect::all(Val::Px(6.0)),
                                    ..default()
                                },
                                BackgroundColor(NORMAL_ACCENT),
                                OfferResponseButton {
                                    offer: offer.id,
                                    accept: true,
                                },
                                AccentButton,
                            ))
                            .with_children(|button| {
                                button.spawn((
                                    Text::new("Accept"),
                                    TextFont {
                                        font_size: 13.0,
                                        ..default()
                                    },
                                    TextColor(Color::srgb(0.92, 0.95, 1.0)),
                                ));
                            });

                            row.spawn((
                                Button,
                                Node {
                                    padding: UiRect::all(Val::Px(6.0)),
                                    ..default()
                                },
                                BackgroundColor(NORMAL_DANGER),
                                OfferResponseButton {
                                    offer: offer.id,
                                    accept: false,
                                },
                                DangerButton,
                            ))
                            .with_children(|button| {
                                button.spawn((
                                    Text::new("Decline"),
                                    TextFont {
                                        font_size: 13.0,
                                        ..default()
                                    },
                                    TextColor(Color::srgb(0.92, 0.95, 1.0)),
                                ));
                            });
                        });
                });
            }
        }
    });
}

fn handle_offer_response_buttons(
    mut interactions: Query<
        (&Interaction, &OfferResponseButton),
        (Changed<Interaction>, With<Button>),
    >,
    mut offers: ResMut<DiplomaticOffers>,
    mut state: ResMut<DiplomacyState>,
    mut ledger: ResMut<ForeignAidLedger>,
    nations: Query<(Entity, &NationId, &Name)>,
    mut treasuries: Query<&mut Treasury>,
    mut log: MessageWriter<TerminalLogEvent>,
) {
    for (interaction, button) in interactions.iter_mut() {
        if *interaction != Interaction::Pressed {
            continue;
        }

        let Some(offer) = offers.take(button.offer) else {
            continue;
        };

        resolve_offer_response(
            offer,
            button.accept,
            &mut state,
            &mut ledger,
            &nations,
            &mut treasuries,
            &mut log,
        );
    }
}

fn clear_children_recursive(entity: Entity, commands: &mut Commands, children: &Query<&Children>) {
    if let Ok(child_list) = children.get(entity) {
        for child in child_list.iter() {
            clear_children_recursive(child, commands, children);
            commands.entity(child).despawn();
        }
    }
}

fn describe_offer(offer: &DiplomaticOffer, names: &HashMap<NationId, String>) -> String {
    match &offer.kind {
        DiplomaticOfferKind::OfferPeace => {
            format!("{} requests peace.", format_name(names, offer.from))
        }
        DiplomaticOfferKind::Alliance => {
            format!(
                "{} proposes a mutual alliance.",
                format_name(names, offer.from)
            )
        }
        DiplomaticOfferKind::NonAggressionPact => {
            format!(
                "{} seeks a non-aggression pact.",
                format_name(names, offer.from)
            )
        }
        DiplomaticOfferKind::ForeignAid { amount, locked } => {
            if *locked {
                format!(
                    "{} offers a locked ${} annual grant.",
                    format_name(names, offer.from),
                    amount
                )
            } else {
                format!(
                    "{} offers a one-time aid payment of ${}.",
                    format_name(names, offer.from),
                    amount
                )
            }
        }
    }
}

fn format_name(names: &HashMap<NationId, String>, nation: NationId) -> String {
    names
        .get(&nation)
        .cloned()
        .unwrap_or_else(|| format!("Nation {}", nation.0))
}

<<<<<<< HEAD
fn hide_diplomacy_screen(mut screens: Query<&mut Visibility, With<DiplomacyScreen>>) {
    for mut visibility in screens.iter_mut() {
        *visibility = Visibility::Hidden;
    }
}
=======
// Note: hide_diplomacy_screen replaced with generic hide_screen::<DiplomacyScreen>
// See src/ui/generic_systems.rs for the generic implementation
>>>>>>> d892dda4
<|MERGE_RESOLUTION|>--- conflicted
+++ resolved
@@ -2,10 +2,10 @@
 
 use bevy::prelude::*;
 
-<<<<<<< HEAD
 use super::button_style::{
     AccentButton, DangerButton, NORMAL_ACCENT, NORMAL_BUTTON, NORMAL_DANGER,
 };
+use super::generic_systems::hide_screen;
 use crate::diplomacy::{
     DiplomacySelection, DiplomacyState, DiplomaticOffer, DiplomaticOfferKind, DiplomaticOffers,
     DiplomaticOrder, DiplomaticOrderKind, ForeignAidLedger, OfferId, resolve_offer_response,
@@ -17,11 +17,6 @@
 const PANEL_BG: Color = Color::srgba(0.08, 0.09, 0.12, 0.92);
 const LIST_BG: Color = Color::srgba(0.11, 0.12, 0.15, 0.85);
 const DETAIL_BG: Color = Color::srgba(0.14, 0.15, 0.18, 0.75);
-=======
-use super::button_style::*;
-use super::generic_systems::hide_screen;
-use crate::ui::mode::GameMode;
->>>>>>> d892dda4
 
 #[derive(Component)]
 pub struct DiplomacyScreen;
@@ -78,9 +73,8 @@
 
 impl Plugin for DiplomacyUIPlugin {
     fn build(&self, app: &mut App) {
-<<<<<<< HEAD
         app.add_systems(OnEnter(GameMode::Diplomacy), setup_diplomacy_screen)
-            .add_systems(OnExit(GameMode::Diplomacy), hide_diplomacy_screen)
+            .add_systems(OnExit(GameMode::Diplomacy), hide_screen::<DiplomacyScreen>)
             .add_systems(
                 Update,
                 (
@@ -96,13 +90,6 @@
                     .chain()
                     .run_if(in_state(GameMode::Diplomacy)),
             );
-=======
-        app.add_systems(
-            OnEnter(GameMode::Diplomacy),
-            ensure_diplomacy_screen_visible,
-        )
-        .add_systems(OnExit(GameMode::Diplomacy), hide_screen::<DiplomacyScreen>);
->>>>>>> d892dda4
     }
 }
 
@@ -118,7 +105,7 @@
         return;
     }
 
-    let player_entity = player.as_ref().map(|p| p.0);
+    let player_entity = player.as_ref().map(|p| *p.0);
 
     let mut foreign_nations: Vec<(NationId, String)> = nations
         .iter()
@@ -614,7 +601,7 @@
     player: Option<Res<PlayerNation>>,
     nation_ids: Query<(Entity, &NationId)>,
 ) {
-    let player_entity = player.map(|p| p.0);
+    let player_entity = player.map(|p| *p.0);
     let mut available: Vec<NationId> = Vec::new();
     for (entity, nation) in nation_ids.iter() {
         if Some(entity) == player_entity {
@@ -642,7 +629,7 @@
     names: Query<(&NationId, &Name)>,
     mut buttons: Query<(&DiplomacyNationButton, &mut Text, &mut BackgroundColor)>,
 ) {
-    let player_id = player.and_then(|p| nation_ids.get(p.0).ok()).copied();
+    let player_id = player.and_then(|p| nation_ids.get(*p.0).ok()).copied();
 
     for (button, mut text, mut color) in buttons.iter_mut() {
         let label = names
@@ -712,7 +699,7 @@
         return;
     };
 
-    let player_id = player.and_then(|p| nation_ids.get(p.0).ok()).copied();
+    let player_id = player.and_then(|p| nation_ids.get(*p.0).ok()).copied();
 
     let selected_name = names
         .iter()
@@ -796,7 +783,7 @@
     };
 
     let player_id = if let Some(player) = player {
-        nation_ids.get(player.0).ok().copied()
+        nation_ids.get(*player.0).ok().copied()
     } else {
         None
     };
@@ -845,7 +832,7 @@
         return;
     };
 
-    let player_id = match player.and_then(|p| nation_ids.get(p.0).ok()).copied() {
+    let player_id = match player.and_then(|p| nation_ids.get(*p.0).ok()).copied() {
         Some(id) => id,
         None => return,
     };
@@ -934,7 +921,7 @@
         return;
     };
 
-    let Ok(player_id) = nation_ids.get(player.0) else {
+    let Ok(player_id) = nation_ids.get(*player.0) else {
         return;
     };
 
@@ -1128,13 +1115,5 @@
         .unwrap_or_else(|| format!("Nation {}", nation.0))
 }
 
-<<<<<<< HEAD
-fn hide_diplomacy_screen(mut screens: Query<&mut Visibility, With<DiplomacyScreen>>) {
-    for mut visibility in screens.iter_mut() {
-        *visibility = Visibility::Hidden;
-    }
-}
-=======
 // Note: hide_diplomacy_screen replaced with generic hide_screen::<DiplomacyScreen>
-// See src/ui/generic_systems.rs for the generic implementation
->>>>>>> d892dda4
+// See src/ui/generic_systems.rs for the generic implementation